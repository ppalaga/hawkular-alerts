/**
 * Copyright 2015 Red Hat, Inc. and/or its affiliates
 * and other contributors as indicated by the @author tags.
 *
 * Licensed under the Apache License, Version 2.0 (the "License");
 * you may not use this file except in compliance with the License.
 * You may obtain a copy of the License at
 *
 *    http://www.apache.org/licenses/LICENSE-2.0
 *
 * Unless required by applicable law or agreed to in writing, software
 * distributed under the License is distributed on an "AS IS" BASIS,
 * WITHOUT WARRANTIES OR CONDITIONS OF ANY KIND, either express or implied.
 * See the License for the specific language governing permissions and
 * limitations under the License.
 */
package org.hawkular.alerts.rest

import org.hawkular.alerts.api.model.trigger.Tag
import org.hawkular.alerts.api.model.trigger.Trigger
import org.jboss.logging.Logger
import org.junit.Test

import static org.junit.Assert.assertEquals

/**
 * Triggers REST tests.
 *
 * @author Lucas Ponce
 */
class TriggersTest extends AbstractTestBase {
    private static final Logger log = Logger.getLogger(TriggersTest.class);

    @Test
    void findInitialTriggers() {
        def resp = client.get(path: "triggers")
        def data = resp.data
        assertEquals(200, resp.status)
        assert data.size() > 0
        for (int i = 0; i < data.size(); i++) {
            Trigger t = data[i]
            log.info(t.toString())
        }
    }

    @Test
    void createTrigger() {
        Trigger testTrigger = new Trigger("test-trigger-1", "No-Metric");

        // remove if it exists
        def resp = client.delete(path: "triggers/test-trigger-1")
        assert(200 == resp.status || 404 == resp.status)

        resp = client.post(path: "triggers", body: testTrigger)
        assertEquals(200, resp.status)

        resp = client.get(path: "triggers/test-trigger-1");
        assertEquals(200, resp.status)
        assertEquals("No-Metric", resp.data.name)

        testTrigger.setName("No-Metric-Modified")
        resp = client.put(path: "triggers/test-trigger-1", body: testTrigger)
        assertEquals(200, resp.status)

        resp = client.get(path: "triggers/test-trigger-1")
        assertEquals(200, resp.status)
        assertEquals("No-Metric-Modified", resp.data.name)

        resp = client.delete(path: "triggers/test-trigger-1")
        assertEquals(200, resp.status)
    }
<<<<<<< HEAD
=======

    @Test
    void testTag() {
        Trigger testTrigger = new Trigger("test-trigger-1", "No-Metric");

        // remove if it exists
        def resp = client.delete(path: "triggers/test-trigger-1")
        assert(200 == resp.status || 404 == resp.status)

        // create the test trigger
        resp = client.post(path: "triggers", body: testTrigger)
        assertEquals(200, resp.status)

        // make sure the test trigger exists
        resp = client.get(path: "triggers/test-trigger-1");
        assertEquals(200, resp.status)
        assertEquals("No-Metric", resp.data.name)

        Tag testTag = new Tag("test-trigger-1", "test-category", "test-name", true);
        resp = client.post(path: "triggers/tags", body: testTag)
        assertEquals(200, resp.status)

        resp = client.get(path: "triggers/test-trigger-1/tags", query: [category:"test-category"] );
        assertEquals(200, resp.status)
        assertEquals("test-name", resp.data.iterator().next().name)

        resp = client.get(path: "triggers/test-trigger-1/tags");
        assertEquals(200, resp.status)
        assertEquals("test-name", resp.data.iterator().next().name)

        resp = client.post(path: "triggers/test-trigger-1/tags", query: [category:"test-category"] )
        assertEquals(200, resp.status)

        resp = client.get(path: "triggers/test-trigger-1/tags");
        assertEquals(204, resp.status)

        resp = client.delete(path: "triggers/test-trigger-1")
        assertEquals(200, resp.status)
    }

>>>>>>> 5106bf23
}<|MERGE_RESOLUTION|>--- conflicted
+++ resolved
@@ -69,8 +69,6 @@
         resp = client.delete(path: "triggers/test-trigger-1")
         assertEquals(200, resp.status)
     }
-<<<<<<< HEAD
-=======
 
     @Test
     void testTag() {
@@ -111,5 +109,4 @@
         assertEquals(200, resp.status)
     }
 
->>>>>>> 5106bf23
 }
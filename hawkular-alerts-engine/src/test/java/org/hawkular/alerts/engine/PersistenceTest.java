--- conflicted
+++ resolved
@@ -62,17 +62,17 @@
 import org.hawkular.alerts.api.services.AlertsCriteria;
 import org.hawkular.alerts.api.services.AlertsService;
 import org.hawkular.alerts.api.services.DefinitionsService;
-<<<<<<< HEAD
 import org.hawkular.alerts.api.services.EventsCriteria;
-=======
 import org.hawkular.alerts.api.services.TriggersCriteria;
->>>>>>> 43a1d7ef
+import org.junit.FixMethodOrder;
 import org.junit.Test;
+import org.junit.runners.MethodSorters;
 
 /**
  *
  * @author Lucas Ponce
  */
+@FixMethodOrder(MethodSorters.NAME_ASCENDING)
 public abstract class PersistenceTest {
 
     /*
@@ -86,6 +86,8 @@
 
     @Test
     public void test000InitScheme() throws Exception {
+        System.out.println("test000InitScheme...");
+
         assertTrue(definitionsService.getAllTriggers().size() > 0);
         assertTrue(definitionsService.getAllConditions().size() > 0);
         assertTrue(definitionsService.getAllDampenings().size() > 0);
@@ -94,6 +96,8 @@
 
     @Test
     public void test0010GroupTrigger() throws Exception {
+        System.out.println("test0010GroupTrigger...");
+
         Trigger t = definitionsService.getTrigger(TEST_TENANT, "trigger-7");
         assertNotNull(t);
 
@@ -301,6 +305,8 @@
 
     @Test
     public void test0020GroupTriggerUpdate() throws Exception {
+        System.out.println("test0020GroupTriggerUpdate...");
+
         Trigger t = definitionsService.getTrigger(TEST_TENANT, "trigger-7");
         assertNotNull(t);
 
@@ -398,6 +404,8 @@
 
     @Test
     public void test0021GroupCondition() throws Exception {
+        System.out.println("test0021GroupCondition...");
+
         Trigger t = definitionsService.getTrigger(TEST_TENANT, "trigger-7");
         assertNotNull(t);
 
@@ -561,6 +569,8 @@
 
     @Test
     public void test0022GroupDampening() throws Exception {
+        System.out.println("test0022GroupDampening...");
+
         Trigger t = definitionsService.getTrigger(TEST_TENANT, "trigger-7");
         assertNotNull(t);
 
@@ -655,6 +665,8 @@
 
     @Test
     public void test0030BasicTags() throws Exception {
+        System.out.println("test0030BasicTags...");
+
         Trigger t = definitionsService.getTrigger(TEST_TENANT, "trigger-1");
         assertNotNull(t);
 
@@ -696,9 +708,10 @@
 
     @Test
     public void test0035PagingTriggers() throws Exception {
+        System.out.println("test0035PagingTriggers...");
 
         List<Trigger> result = definitionsService.getTriggers(TEST_TENANT, null, null);
-        assertEquals(7, result.size());
+        assertEquals(8, result.size());
 
         /*
             Ordering and paging by Id
@@ -709,54 +722,54 @@
         String first;
         String last;
 
-        System.out.println("1st Pager: " + pager + " pager.getEnd(): " + pager.getEnd());
+        //System.out.println("1st Pager: " + pager + " pager.getEnd(): " + pager.getEnd());
         Page<Trigger> page = definitionsService.getTriggers(TEST_TENANT, null, pager);
-        System.out.println("1st Page size: " + page.size() + " totalSize: " + page.getTotalSize());
+        //System.out.println("1st Page size: " + page.size() + " totalSize: " + page.getTotalSize());
 
         first = page.get(0).getId();
 
-        assertEquals(7, page.getTotalSize());
+        assertEquals(8, page.getTotalSize());
         assertEquals(5, page.size());
 
         while (pager.getEnd() < page.getTotalSize()) {
             pager = pager.nextPage();
-            System.out.println("Pager: " + pager + " pager.getEnd(): " + pager.getEnd());
+            //System.out.println("Pager: " + pager + " pager.getEnd(): " + pager.getEnd());
             page = definitionsService.getTriggers(TEST_TENANT, null, pager);
-            System.out.println("Page size: " + page.size() + " totalSize: " + page.getTotalSize());
-        }
-
-        assertEquals(2, page.size());
-
-        last = page.get(1).getId();
-
-        System.out.println("first trigger: " + first + " last trigger: " + last);
+            //System.out.println("Page size: " + page.size() + " totalSize: " + page.getTotalSize());
+        }
+
+        assertEquals(3, page.size());
+
+        last = page.get(2).getId();
+
+        //System.out.println("first trigger: " + first + " last trigger: " + last);
 
         assertTrue(first.compareTo(last) < 0);
 
         pager = Pager.builder().withPageSize(5).withStartPage(0)
                 .orderByDescending(TriggerComparator.Field.ID.getName()).build();
 
-        System.out.println("1st Pager: " + pager + " pager.getEnd(): " + pager.getEnd());
+        //System.out.println("1st Pager: " + pager + " pager.getEnd(): " + pager.getEnd());
         page = definitionsService.getTriggers(TEST_TENANT, null, pager);
-        System.out.println("1st Page size: " + page.size() + " totalSize: " + page.getTotalSize());
+        //System.out.println("1st Page size: " + page.size() + " totalSize: " + page.getTotalSize());
 
         first = page.get(0).getId();
 
-        assertEquals(7, page.getTotalSize());
+        assertEquals(8, page.getTotalSize());
         assertEquals(5, page.size());
 
         while (pager.getEnd() < page.getTotalSize()) {
             pager = pager.nextPage();
-            System.out.println("Pager: " + pager + " pager.getEnd(): " + pager.getEnd());
+            //System.out.println("Pager: " + pager + " pager.getEnd(): " + pager.getEnd());
             page = definitionsService.getTriggers(TEST_TENANT, null, pager);
-            System.out.println("Page size: " + page.size() + " totalSize: " + page.getTotalSize());
-        }
-
-        assertEquals(2, page.size());
-
-        last = page.get(1).getId();
-
-        System.out.println("first alert: " + first + " last alert: " + last);
+            //System.out.println("Page size: " + page.size() + " totalSize: " + page.getTotalSize());
+        }
+
+        assertEquals(3, page.size());
+
+        last = page.get(2).getId();
+
+        //System.out.println("first alert: " + first + " last alert: " + last);
 
         assertTrue(first.compareTo(last) > 0);
 
@@ -766,54 +779,54 @@
         pager = Pager.builder().withPageSize(5).withStartPage(0)
                 .orderByAscending(TriggerComparator.Field.DESCRIPTION.getName()).build();
 
-        System.out.println("1st Pager: " + pager + " pager.getEnd(): " + pager.getEnd());
+        //System.out.println("1st Pager: " + pager + " pager.getEnd(): " + pager.getEnd());
         page = definitionsService.getTriggers(TEST_TENANT, null, pager);
-        System.out.println("1st Page size: " + page.size() + " totalSize: " + page.getTotalSize());
+        //System.out.println("1st Page size: " + page.size() + " totalSize: " + page.getTotalSize());
 
         first = page.get(0).getDescription();
 
-        assertEquals(7, page.getTotalSize());
+        assertEquals(8, page.getTotalSize());
         assertEquals(5, page.size());
 
         while (pager.getEnd() < page.getTotalSize()) {
             pager = pager.nextPage();
-            System.out.println("Pager: " + pager + " pager.getEnd(): " + pager.getEnd());
+            //System.out.println("Pager: " + pager + " pager.getEnd(): " + pager.getEnd());
+            page = definitionsService.getTriggers(TEST_TENANT, null, pager);
+            //System.out.println("Page size: " + page.size() + " totalSize: " + page.getTotalSize());
+        }
+
+        assertEquals(3, page.size());
+
+        last = page.get(2).getDescription();
+
+        //System.out.println("first trigger: " + first + " last trigger: " + last);
+
+        assertTrue(first.compareTo(last) < 0);
+
+        pager = Pager.builder().withPageSize(5).withStartPage(0)
+                .orderByDescending(TriggerComparator.Field.DESCRIPTION.getName()).build();
+
+        //System.out.println("1st Pager: " + pager + " pager.getEnd(): " + pager.getEnd());
+        page = definitionsService.getTriggers(TEST_TENANT, null, pager);
+        //System.out.println("1st Page size: " + page.size() + " totalSize: " + page.getTotalSize());
+
+        first = page.get(0).getDescription();
+
+        assertEquals(8, page.getTotalSize());
+        assertEquals(5, page.size());
+
+        while (pager.getEnd() < page.getTotalSize()) {
+            pager = pager.nextPage();
+            //System.out.println("Pager: " + pager + " pager.getEnd(): " + pager.getEnd());
             page = definitionsService.getTriggers(TEST_TENANT, null, pager);
             System.out.println("Page size: " + page.size() + " totalSize: " + page.getTotalSize());
         }
 
-        assertEquals(2, page.size());
-
-        last = page.get(1).getDescription();
-
-        System.out.println("first trigger: " + first + " last trigger: " + last);
-
-        assertTrue(first.compareTo(last) < 0);
-
-        pager = Pager.builder().withPageSize(5).withStartPage(0)
-                .orderByDescending(TriggerComparator.Field.DESCRIPTION.getName()).build();
-
-        System.out.println("1st Pager: " + pager + " pager.getEnd(): " + pager.getEnd());
-        page = definitionsService.getTriggers(TEST_TENANT, null, pager);
-        System.out.println("1st Page size: " + page.size() + " totalSize: " + page.getTotalSize());
-
-        first = page.get(0).getDescription();
-
-        assertEquals(7, page.getTotalSize());
-        assertEquals(5, page.size());
-
-        while (pager.getEnd() < page.getTotalSize()) {
-            pager = pager.nextPage();
-            System.out.println("Pager: " + pager + " pager.getEnd(): " + pager.getEnd());
-            page = definitionsService.getTriggers(TEST_TENANT, null, pager);
-            System.out.println("Page size: " + page.size() + " totalSize: " + page.getTotalSize());
-        }
-
-        assertEquals(2, page.size());
-
-        last = page.get(1).getDescription();
-
-        System.out.println("first alert: " + first + " last alert: " + last);
+        assertEquals(3, page.size());
+
+        last = page.get(2).getDescription();
+
+        //System.out.println("first alert: " + first + " last alert: " + last);
 
         assertTrue(first.compareTo(last) > 0);
 
@@ -823,60 +836,62 @@
         pager = Pager.builder().withPageSize(5).withStartPage(0)
                 .orderByAscending(TriggerComparator.Field.NAME.getName()).build();
 
-        System.out.println("1st Pager: " + pager + " pager.getEnd(): " + pager.getEnd());
+        //System.out.println("1st Pager: " + pager + " pager.getEnd(): " + pager.getEnd());
         page = definitionsService.getTriggers(TEST_TENANT, null, pager);
-        System.out.println("1st Page size: " + page.size() + " totalSize: " + page.getTotalSize());
+        //System.out.println("1st Page size: " + page.size() + " totalSize: " + page.getTotalSize());
 
         first = page.get(0).getName();
 
-        assertEquals(7, page.getTotalSize());
+        assertEquals(8, page.getTotalSize());
         assertEquals(5, page.size());
 
         while (pager.getEnd() < page.getTotalSize()) {
             pager = pager.nextPage();
-            System.out.println("Pager: " + pager + " pager.getEnd(): " + pager.getEnd());
+            //System.out.println("Pager: " + pager + " pager.getEnd(): " + pager.getEnd());
             page = definitionsService.getTriggers(TEST_TENANT, null, pager);
-            System.out.println("Page size: " + page.size() + " totalSize: " + page.getTotalSize());
-        }
-
-        assertEquals(2, page.size());
-
-        last = page.get(1).getName();
-
-        System.out.println("first trigger: " + first + " last trigger: " + last);
+            //System.out.println("Page size: " + page.size() + " totalSize: " + page.getTotalSize());
+        }
+
+        assertEquals(3, page.size());
+
+        last = page.get(2).getName();
+
+        //System.out.println("first trigger: " + first + " last trigger: " + last);
 
         assertTrue(first.compareTo(last) < 0);
 
         pager = Pager.builder().withPageSize(5).withStartPage(0)
                 .orderByDescending(TriggerComparator.Field.NAME.getName()).build();
 
-        System.out.println("1st Pager: " + pager + " pager.getEnd(): " + pager.getEnd());
+        //System.out.println("1st Pager: " + pager + " pager.getEnd(): " + pager.getEnd());
         page = definitionsService.getTriggers(TEST_TENANT, null, pager);
-        System.out.println("1st Page size: " + page.size() + " totalSize: " + page.getTotalSize());
+        //System.out.println("1st Page size: " + page.size() + " totalSize: " + page.getTotalSize());
 
         first = page.get(0).getName();
 
-        assertEquals(7, page.getTotalSize());
+        assertEquals(8, page.getTotalSize());
         assertEquals(5, page.size());
 
         while (pager.getEnd() < page.getTotalSize()) {
             pager = pager.nextPage();
-            System.out.println("Pager: " + pager + " pager.getEnd(): " + pager.getEnd());
+            //System.out.println("Pager: " + pager + " pager.getEnd(): " + pager.getEnd());
             page = definitionsService.getTriggers(TEST_TENANT, null, pager);
-            System.out.println("Page size: " + page.size() + " totalSize: " + page.getTotalSize());
-        }
-
-        assertEquals(2, page.size());
-
-        last = page.get(1).getName();
-
-        System.out.println("first alert: " + first + " last alert: " + last);
+            //System.out.println("Page size: " + page.size() + " totalSize: " + page.getTotalSize());
+        }
+
+        assertEquals(3, page.size());
+
+        last = page.get(2).getName();
+
+        //System.out.println("first alert: " + first + " last alert: " + last);
 
         assertTrue(first.compareTo(last) > 0);
     }
 
     @Test
     public void test0040BasicAlert() throws Exception {
+        System.out.println("test0040BasicAlert...");
+
         Trigger t = definitionsService.getTrigger(TEST_TENANT, "trigger-1");
         assertNotNull(t);
 
@@ -1007,6 +1022,8 @@
 
     @Test
     public void test0050PagingAlerts() throws Exception {
+        System.out.println("test0050PagingAlerts...");
+
         Trigger t = definitionsService.getTrigger(TEST_TENANT, "trigger-6");
         assertNotNull(t);
 
@@ -1058,9 +1075,9 @@
         String firstAlertId;
         String lastAlertId;
 
-        System.out.println("1st Pager: " + pager + " pager.getEnd(): " + pager.getEnd());
+        //System.out.println("1st Pager: " + pager + " pager.getEnd(): " + pager.getEnd());
         Page<Alert> page = alertsService.getAlerts(TEST_TENANT, null, pager);
-        System.out.println("1st Page size: " + page.size() + " totalSize: " + page.getTotalSize());
+        //System.out.println("1st Page size: " + page.size() + " totalSize: " + page.getTotalSize());
 
         firstAlertId = page.get(0).getAlertId();
 
@@ -1069,25 +1086,25 @@
 
         while (pager.getEnd() < page.getTotalSize()) {
             pager = pager.nextPage();
-            System.out.println("Pager: " + pager + " pager.getEnd(): " + pager.getEnd());
+            //System.out.println("Pager: " + pager + " pager.getEnd(): " + pager.getEnd());
             page = alertsService.getAlerts(TEST_TENANT, null, pager);
-            System.out.println("Page size: " + page.size() + " totalSize: " + page.getTotalSize());
+            //System.out.println("Page size: " + page.size() + " totalSize: " + page.getTotalSize());
         }
 
         assertEquals(7, page.size());
 
         lastAlertId = page.get(6).getAlertId();
 
-        System.out.println("first alert: " + firstAlertId + " last alert: " + lastAlertId);
+        //System.out.println("first alert: " + firstAlertId + " last alert: " + lastAlertId);
 
         assertTrue(firstAlertId.compareTo(lastAlertId) < 0);
 
         pager = Pager.builder().withPageSize(10).withStartPage(0)
                 .orderByDescending(AlertComparator.Field.ALERT_ID.getText()).build();
 
-        System.out.println("1st Pager: " + pager + " pager.getEnd(): " + pager.getEnd());
+        //System.out.println("1st Pager: " + pager + " pager.getEnd(): " + pager.getEnd());
         page = alertsService.getAlerts(TEST_TENANT, null, pager);
-        System.out.println("1st Page size: " + page.size() + " totalSize: " + page.getTotalSize());
+        //System.out.println("1st Page size: " + page.size() + " totalSize: " + page.getTotalSize());
 
         firstAlertId = page.get(0).getAlertId();
 
@@ -1096,16 +1113,16 @@
 
         while (pager.getEnd() < page.getTotalSize()) {
             pager = pager.nextPage();
-            System.out.println("Pager: " + pager + " pager.getEnd(): " + pager.getEnd());
+            //System.out.println("Pager: " + pager + " pager.getEnd(): " + pager.getEnd());
             page = alertsService.getAlerts(TEST_TENANT, null, pager);
-            System.out.println("Page size: " + page.size() + " totalSize: " + page.getTotalSize());
+            //System.out.println("Page size: " + page.size() + " totalSize: " + page.getTotalSize());
         }
 
         assertEquals(7, page.size());
 
         lastAlertId = page.get(6).getAlertId();
 
-        System.out.println("first alert: " + firstAlertId + " last alert: " + lastAlertId);
+        //System.out.println("first alert: " + firstAlertId + " last alert: " + lastAlertId);
 
         assertTrue(firstAlertId.compareTo(lastAlertId) > 0);
 
@@ -1115,9 +1132,9 @@
         pager = Pager.builder().withPageSize(10).withStartPage(0)
                 .orderByAscending(AlertComparator.Field.CTIME.getText()).build();
 
-        System.out.println("1st Pager: " + pager + " pager.getEnd(): " + pager.getEnd());
+        //System.out.println("1st Pager: " + pager + " pager.getEnd(): " + pager.getEnd());
         page = alertsService.getAlerts(TEST_TENANT, null, pager);
-        System.out.println("1st Page size: " + page.size() + " totalSize: " + page.getTotalSize());
+        //System.out.println("1st Page size: " + page.size() + " totalSize: " + page.getTotalSize());
 
         long firstCtime = page.get(0).getCtime();
 
@@ -1126,25 +1143,25 @@
 
         while (pager.getEnd() < page.getTotalSize()) {
             pager = pager.nextPage();
-            System.out.println("Pager: " + pager + " pager.getEnd(): " + pager.getEnd());
+            //System.out.println("Pager: " + pager + " pager.getEnd(): " + pager.getEnd());
             page = alertsService.getAlerts(TEST_TENANT, null, pager);
-            System.out.println("Page size: " + page.size() + " totalSize: " + page.getTotalSize());
+            //System.out.println("Page size: " + page.size() + " totalSize: " + page.getTotalSize());
         }
 
         assertEquals(7, page.size());
 
         long lastCtime = page.get(6).getCtime();
 
-        System.out.println("first ctime: " + firstCtime + " last ctime: " + lastCtime);
+        //System.out.println("first ctime: " + firstCtime + " last ctime: " + lastCtime);
 
         assertTrue(firstCtime < lastCtime);
 
         pager = Pager.builder().withPageSize(10).withStartPage(0)
                 .orderByDescending(AlertComparator.Field.CTIME.getText()).build();
 
-        System.out.println("1st Pager: " + pager + " pager.getEnd(): " + pager.getEnd());
+        //System.out.println("1st Pager: " + pager + " pager.getEnd(): " + pager.getEnd());
         page = alertsService.getAlerts(TEST_TENANT, null, pager);
-        System.out.println("1st Page size: " + page.size() + " totalSize: " + page.getTotalSize());
+        //System.out.println("1st Page size: " + page.size() + " totalSize: " + page.getTotalSize());
 
         firstCtime = page.get(0).getCtime();
 
@@ -1153,16 +1170,16 @@
 
         while (pager.getEnd() < page.getTotalSize()) {
             pager = pager.nextPage();
-            System.out.println("Pager: " + pager + " pager.getEnd(): " + pager.getEnd());
+            //System.out.println("Pager: " + pager + " pager.getEnd(): " + pager.getEnd());
             page = alertsService.getAlerts(TEST_TENANT, null, pager);
-            System.out.println("Page size: " + page.size() + " totalSize: " + page.getTotalSize());
+            //System.out.println("Page size: " + page.size() + " totalSize: " + page.getTotalSize());
         }
 
         assertEquals(7, page.size());
 
         lastCtime = page.get(6).getCtime();
 
-        System.out.println("first ctime: " + firstCtime + " last ctime: " + lastCtime);
+        //System.out.println("first ctime: " + firstCtime + " last ctime: " + lastCtime);
 
         assertTrue(firstCtime > lastCtime);
 
@@ -1172,9 +1189,9 @@
         pager = Pager.builder().withPageSize(10).withStartPage(0)
                 .orderByAscending(AlertComparator.Field.SEVERITY.getText()).build();
 
-        System.out.println("1st Pager: " + pager + " pager.getEnd(): " + pager.getEnd());
+        //System.out.println("1st Pager: " + pager + " pager.getEnd(): " + pager.getEnd());
         page = alertsService.getAlerts(TEST_TENANT, null, pager);
-        System.out.println("1st Page size: " + page.size() + " totalSize: " + page.getTotalSize());
+        //System.out.println("1st Page size: " + page.size() + " totalSize: " + page.getTotalSize());
 
         Severity firstSeverity = page.get(0).getSeverity();
 
@@ -1183,25 +1200,25 @@
 
         while (pager.getEnd() < page.getTotalSize()) {
             pager = pager.nextPage();
-            System.out.println("Pager: " + pager + " pager.getEnd(): " + pager.getEnd());
+            //System.out.println("Pager: " + pager + " pager.getEnd(): " + pager.getEnd());
             page = alertsService.getAlerts(TEST_TENANT, null, pager);
-            System.out.println("Page size: " + page.size() + " totalSize: " + page.getTotalSize());
+            //System.out.println("Page size: " + page.size() + " totalSize: " + page.getTotalSize());
         }
 
         assertEquals(7, page.size());
 
         Severity lastSeverity = page.get(6).getSeverity();
 
-        System.out.println("first severity: " + firstSeverity + " last severity: " + lastSeverity);
+        //System.out.println("first severity: " + firstSeverity + " last severity: " + lastSeverity);
 
         assertTrue(firstSeverity.compareTo(lastSeverity) < 0);
 
         pager = Pager.builder().withPageSize(10).withStartPage(0)
                 .orderByDescending(AlertComparator.Field.SEVERITY.getText()).build();
 
-        System.out.println("1st Pager: " + pager + " pager.getEnd(): " + pager.getEnd());
+        //System.out.println("1st Pager: " + pager + " pager.getEnd(): " + pager.getEnd());
         page = alertsService.getAlerts(TEST_TENANT, null, pager);
-        System.out.println("1st Page size: " + page.size() + " totalSize: " + page.getTotalSize());
+        //System.out.println("1st Page size: " + page.size() + " totalSize: " + page.getTotalSize());
 
         firstSeverity = page.get(0).getSeverity();
 
@@ -1210,16 +1227,16 @@
 
         while (pager.getEnd() < page.getTotalSize()) {
             pager = pager.nextPage();
-            System.out.println("Pager: " + pager + " pager.getEnd(): " + pager.getEnd());
+            //System.out.println("Pager: " + pager + " pager.getEnd(): " + pager.getEnd());
             page = alertsService.getAlerts(TEST_TENANT, null, pager);
-            System.out.println("Page size: " + page.size() + " totalSize: " + page.getTotalSize());
+            //System.out.println("Page size: " + page.size() + " totalSize: " + page.getTotalSize());
         }
 
         assertEquals(7, page.size());
 
         lastSeverity = page.get(6).getSeverity();
 
-        System.out.println("first severity: " + firstSeverity + " last severity: " + lastSeverity);
+        //System.out.println("first severity: " + firstSeverity + " last severity: " + lastSeverity);
 
         assertTrue(firstSeverity.compareTo(lastSeverity) > 0);
 
@@ -1229,9 +1246,9 @@
         pager = Pager.builder().withPageSize(10).withStartPage(0)
                 .orderByAscending(AlertComparator.Field.STATUS.getText()).build();
 
-        System.out.println("1st Pager: " + pager + " pager.getEnd(): " + pager.getEnd());
+        //System.out.println("1st Pager: " + pager + " pager.getEnd(): " + pager.getEnd());
         page = alertsService.getAlerts(TEST_TENANT, null, pager);
-        System.out.println("1st Page size: " + page.size() + " totalSize: " + page.getTotalSize());
+        //System.out.println("1st Page size: " + page.size() + " totalSize: " + page.getTotalSize());
 
         Alert.Status firstStatus = page.get(0).getStatus();
 
@@ -1240,25 +1257,25 @@
 
         while (pager.getEnd() < page.getTotalSize()) {
             pager = pager.nextPage();
-            System.out.println("Pager: " + pager + " pager.getEnd(): " + pager.getEnd());
+            //System.out.println("Pager: " + pager + " pager.getEnd(): " + pager.getEnd());
             page = alertsService.getAlerts(TEST_TENANT, null, pager);
-            System.out.println("Page size: " + page.size() + " totalSize: " + page.getTotalSize());
+            //System.out.println("Page size: " + page.size() + " totalSize: " + page.getTotalSize());
         }
 
         assertEquals(7, page.size());
 
         Alert.Status lastStatus = page.get(6).getStatus();
 
-        System.out.println("first status: " + firstStatus + " last status: " + lastStatus);
+        //System.out.println("first status: " + firstStatus + " last status: " + lastStatus);
 
         assertTrue(firstStatus.compareTo(lastStatus) < 0);
 
         pager = Pager.builder().withPageSize(10).withStartPage(0)
                 .orderByDescending(AlertComparator.Field.STATUS.getText()).build();
 
-        System.out.println("1st Pager: " + pager + " pager.getEnd(): " + pager.getEnd());
+        //System.out.println("1st Pager: " + pager + " pager.getEnd(): " + pager.getEnd());
         page = alertsService.getAlerts(TEST_TENANT, null, pager);
-        System.out.println("1st Page size: " + page.size() + " totalSize: " + page.getTotalSize());
+        //System.out.println("1st Page size: " + page.size() + " totalSize: " + page.getTotalSize());
 
         firstStatus = page.get(0).getStatus();
 
@@ -1267,187 +1284,40 @@
 
         while (pager.getEnd() < page.getTotalSize()) {
             pager = pager.nextPage();
-            System.out.println("Pager: " + pager + " pager.getEnd(): " + pager.getEnd());
+            //System.out.println("Pager: " + pager + " pager.getEnd(): " + pager.getEnd());
             page = alertsService.getAlerts(TEST_TENANT, null, pager);
-            System.out.println("Page size: " + page.size() + " totalSize: " + page.getTotalSize());
+            //System.out.println("Page size: " + page.size() + " totalSize: " + page.getTotalSize());
         }
 
         assertEquals(7, page.size());
 
         lastStatus = page.get(6).getStatus();
 
-        System.out.println("first status: " + firstStatus + " last status: " + lastStatus);
+        //System.out.println("first status: " + firstStatus + " last status: " + lastStatus);
 
         assertTrue(firstStatus.compareTo(lastStatus) > 0);
     }
 
-    @Test
-<<<<<<< HEAD
-    public void test0060BasicEvent() throws Exception {
-        Trigger t = definitionsService.getTrigger(TEST_TENANT, "trigger-8");
-=======
     public void test0051SortOnAlertsContext() throws Exception {
         Trigger t = definitionsService.getTrigger(TEST_TENANT, "trigger-6");
->>>>>>> 43a1d7ef
         assertNotNull(t);
 
         Collection<Condition> cs = definitionsService.getTriggerConditions(TEST_TENANT, t.getId(), null);
         assertTrue(cs.toString(), cs.size() == 1);
 
-<<<<<<< HEAD
-        ThresholdCondition threshold = (ThresholdCondition) cs.iterator().next();
-        long dataTime = System.currentTimeMillis();
-        Data data = Data.forNumeric("NumericData-01", dataTime, 5.0d);
-        ThresholdConditionEval eval = new ThresholdConditionEval(threshold, data);
-        Set<ConditionEval> evalSet = new HashSet<>();
-        evalSet.add(eval);
-        List<Set<ConditionEval>> evals = new ArrayList<>();
-        evals.add(evalSet);
-        Event event = new Event(TEST_TENANT, t, null, evals);
-        List<Event> events = new ArrayList<>();
-        events.add(event);
-
-        alertsService.addEvents(events);
-
-        // No filter
-        List<Event> result = alertsService.getEvents(TEST_TENANT, null, null);
-        assertTrue(result.toString(), !result.isEmpty());
-
-        // Specific trigger
-        EventsCriteria criteria = new EventsCriteria();
-        criteria.setTriggerId("trigger-8");
-        result = alertsService.getEvents(TEST_TENANT, criteria, null);
-        assertTrue(result.toString(), result.size() == 1);
-        Event e = result.get(0);
-        assertEquals(t, e.getTrigger());
-        assertEquals(evals, e.getEvalSets());
-        assertEquals(EventCategory.TRIGGER.name(), e.getCategory());
-
-        criteria = new EventsCriteria();
-        List<String> triggerIds = new ArrayList<>();
-        triggerIds.add("trigger-8");
-        triggerIds.add("trigger-9");
-        criteria.setTriggerIds(triggerIds);
-        result = alertsService.getEvents(TEST_TENANT, criteria, null);
-        assertTrue(result.toString(), result.size() == 1);
-
-        // No trigger
-        criteria = new EventsCriteria();
-        criteria.setTriggerId("trigger-9");
-        result = alertsService.getEvents(TEST_TENANT, criteria, null);
-        assertEquals(0, result.size());
-
-        criteria = new EventsCriteria();
-        triggerIds = new ArrayList<>();
-        triggerIds.add("trigger-9");
-        triggerIds.add("trigger-10");
-        criteria.setTriggerIds(triggerIds);
-        result = alertsService.getEvents(TEST_TENANT, criteria, null);
-        assertEquals(0, result.size());
-
-        // Specific time
-        criteria = new EventsCriteria();
-        criteria.setStartTime(dataTime - 100);
-        criteria.setEndTime(dataTime + 100);
-        result = alertsService.getEvents(TEST_TENANT, criteria, null);
-        assertEquals(1, result.size());
-
-        // Out of time interval
-        criteria = new EventsCriteria();
-        criteria.setStartTime(dataTime + 10000);
-        criteria.setEndTime(dataTime + 20000);
-        result = alertsService.getEvents(TEST_TENANT, criteria, null);
-        assertEquals(0, result.size());
-
-        // Using tags
-        criteria = new EventsCriteria();
-        criteria.addTag("trigger8-name1", "*");
-        result = alertsService.getEvents(TEST_TENANT, criteria, null);
-        assertEquals(1, result.size());
-
-        // More specific tags
-        criteria = new EventsCriteria();
-        criteria.addTag("trigger8-name2", "value2");
-        result = alertsService.getEvents(TEST_TENANT, criteria, null);
-        assertEquals(1, result.size());
-
-        // Using eventId
-        criteria = new EventsCriteria();
-        criteria.setEventId(event.getId());
-        result = alertsService.getEvents(TEST_TENANT, criteria, null);
-        assertEquals(1, result.size());
-
-        // Using category
-        criteria = new EventsCriteria();
-        criteria.setCategory(event.getCategory());
-        result = alertsService.getEvents(TEST_TENANT, criteria, null);
-        assertEquals(1, result.size());
-
-        // Using bad category
-        criteria = new EventsCriteria();
-        criteria.setCategory("UNKNOWN");
-        result = alertsService.getEvents(TEST_TENANT, criteria, null);
-        assertEquals(0, result.size());
-
-        // Combine triggerId and ctime
-        criteria = new EventsCriteria();
-        criteria.setTriggerId(event.getTrigger().getId());
-        criteria.setStartTime(dataTime - 100);
-        result = alertsService.getEvents(TEST_TENANT, criteria, null);
-        assertEquals(1, result.size());
-
-        // Combine triggerId, ctime and alertsId
-        criteria = new EventsCriteria();
-        criteria.setTriggerId(event.getTrigger().getId());
-        criteria.setStartTime(dataTime - 100);
-        criteria.setEventId(event.getId());
-        result = alertsService.getEvents(TEST_TENANT, criteria, null);
-        assertEquals(1, result.size());
-
-        // Combine triggerIds, ctime and category
-        criteria = new EventsCriteria();
-        ArrayList<String> triggersIds = new ArrayList<>();
-        triggersIds.add(event.getTrigger().getId());
-        criteria.setTriggerIds(triggersIds);
-        criteria.setStartTime(dataTime - 100);
-        HashSet<String> categories = new HashSet<>();
-        categories.add("UNKNOWN");
-        criteria.setCategories(categories);
-        result = alertsService.getEvents(TEST_TENANT, criteria, null);
-        assertEquals(0, result.size());
-
-        criteria = new EventsCriteria();
-        criteria.setTriggerId(event.getTrigger().getId());
-        int numDeleted = alertsService.deleteEvents(TEST_TENANT, criteria);
-        assertEquals(1, numDeleted);
-    }
-
-    @Test
-    public void test0070PagingEvents() throws Exception {
-        Trigger t = definitionsService.getTrigger(TEST_TENANT, "trigger-8");
-        assertNotNull(t);
-
-        Collection<Condition> cs = definitionsService.getTriggerConditions(TEST_TENANT, t.getId(), null);
-        assertTrue(cs.toString(), cs.size() == 1);
-
-        ThresholdCondition threshold = (ThresholdCondition) cs.iterator().next();
-
-        List<Event> events = new ArrayList<>();
-
-=======
         AvailabilityCondition availability = (AvailabilityCondition) cs.iterator().next();
 
         List<Alert> alerts = new ArrayList<>();
 
         for (int i = 0; i < 107; i++) {
             long dataTime = System.currentTimeMillis();
-            Availability data = new Availability("Availability-01", dataTime, Availability.AvailabilityType.DOWN);
+            Data data = Data.forAvailability("Availability-01", dataTime, AvailabilityType.DOWN);
             AvailabilityConditionEval eval = new AvailabilityConditionEval(availability, data);
             Set<ConditionEval> evalSet = new HashSet<>();
             evalSet.add(eval);
             List<Set<ConditionEval>> evals = new ArrayList<>();
             evals.add(evalSet);
-            Alert alert = new Alert(TEST_TENANT, t.getId(), t.getSeverity(), evals);
+            Alert alert = new Alert(TEST_TENANT, t, evals);
             alert.getContext().put("random", String.valueOf(Math.random()));
             int iAlert = i % 3;
             switch (iAlert) {
@@ -1481,9 +1351,9 @@
         String firstContext;
         String lastContext;
 
-        System.out.println("1st Pager: " + pager + " pager.getEnd(): " + pager.getEnd());
+        //System.out.println("1st Pager: " + pager + " pager.getEnd(): " + pager.getEnd());
         Page<Alert> page = alertsService.getAlerts(TEST_TENANT, null, pager);
-        System.out.println("1st Page size: " + page.size() + " totalSize: " + page.getTotalSize());
+        //System.out.println("1st Page size: " + page.size() + " totalSize: " + page.getTotalSize());
 
         firstContext = page.get(0).getContext().get("random");
 
@@ -1492,23 +1362,171 @@
 
         while (pager.getEnd() < page.getTotalSize()) {
             pager = pager.nextPage();
-            System.out.println("Pager: " + pager + " pager.getEnd(): " + pager.getEnd());
+            //System.out.println("Pager: " + pager + " pager.getEnd(): " + pager.getEnd());
             page = alertsService.getAlerts(TEST_TENANT, null, pager);
-            System.out.println("Page size: " + page.size() + " totalSize: " + page.getTotalSize());
+            //System.out.println("Page size: " + page.size() + " totalSize: " + page.getTotalSize());
         }
 
         assertEquals(7, page.size());
 
         lastContext = page.get(6).getContext().get("random");
 
-        System.out.println("first alert: " + firstContext + " last alert: " + lastContext);
+        //System.out.println("first alert: " + firstContext + " last alert: " + lastContext);
 
         assertTrue(firstContext.compareTo(lastContext) < 0);
     }
 
     @Test
-    public void test0060BasicActionsHistory() throws Exception {
->>>>>>> 43a1d7ef
+    public void test0060BasicEvent() throws Exception {
+        System.out.println("test0060BasicEvent...");
+
+        Trigger t = definitionsService.getTrigger(TEST_TENANT, "trigger-8");
+        assertNotNull(t);
+
+        Collection<Condition> cs = definitionsService.getTriggerConditions(TEST_TENANT, t.getId(), null);
+        assertTrue(cs.toString(), cs.size() == 1);
+
+        ThresholdCondition threshold = (ThresholdCondition) cs.iterator().next();
+        long dataTime = System.currentTimeMillis();
+        Data data = Data.forNumeric("NumericData-01", dataTime, 5.0d);
+        ThresholdConditionEval eval = new ThresholdConditionEval(threshold, data);
+        Set<ConditionEval> evalSet = new HashSet<>();
+        evalSet.add(eval);
+        List<Set<ConditionEval>> evals = new ArrayList<>();
+        evals.add(evalSet);
+        Event event = new Event(TEST_TENANT, t, null, evals);
+        List<Event> events = new ArrayList<>();
+        events.add(event);
+
+        alertsService.addEvents(events);
+
+        // No filter
+        List<Event> result = alertsService.getEvents(TEST_TENANT, null, null);
+        assertTrue(result.toString(), !result.isEmpty());
+
+        // Specific trigger
+        EventsCriteria criteria = new EventsCriteria();
+        criteria.setTriggerId("trigger-8");
+        result = alertsService.getEvents(TEST_TENANT, criteria, null);
+        assertTrue(result.toString(), result.size() == 1);
+        Event e = result.get(0);
+        assertEquals(t, e.getTrigger());
+        assertEquals(evals, e.getEvalSets());
+        assertEquals(EventCategory.TRIGGER.name(), e.getCategory());
+
+        criteria = new EventsCriteria();
+        List<String> triggerIds = new ArrayList<>();
+        triggerIds.add("trigger-8");
+        triggerIds.add("trigger-9");
+        criteria.setTriggerIds(triggerIds);
+        result = alertsService.getEvents(TEST_TENANT, criteria, null);
+        assertTrue(result.toString(), result.size() == 1);
+
+        // No trigger
+        criteria = new EventsCriteria();
+        criteria.setTriggerId("trigger-9");
+        result = alertsService.getEvents(TEST_TENANT, criteria, null);
+        assertEquals(0, result.size());
+
+        criteria = new EventsCriteria();
+        triggerIds = new ArrayList<>();
+        triggerIds.add("trigger-9");
+        triggerIds.add("trigger-10");
+        criteria.setTriggerIds(triggerIds);
+        result = alertsService.getEvents(TEST_TENANT, criteria, null);
+        assertEquals(0, result.size());
+
+        // Specific time
+        criteria = new EventsCriteria();
+        criteria.setStartTime(dataTime - 100);
+        criteria.setEndTime(dataTime + 100);
+        result = alertsService.getEvents(TEST_TENANT, criteria, null);
+        assertEquals(1, result.size());
+
+        // Out of time interval
+        criteria = new EventsCriteria();
+        criteria.setStartTime(dataTime + 10000);
+        criteria.setEndTime(dataTime + 20000);
+        result = alertsService.getEvents(TEST_TENANT, criteria, null);
+        assertEquals(0, result.size());
+
+        // Using tags
+        criteria = new EventsCriteria();
+        criteria.addTag("trigger8-name1", "*");
+        result = alertsService.getEvents(TEST_TENANT, criteria, null);
+        assertEquals(1, result.size());
+
+        // More specific tags
+        criteria = new EventsCriteria();
+        criteria.addTag("trigger8-name2", "value2");
+        result = alertsService.getEvents(TEST_TENANT, criteria, null);
+        assertEquals(1, result.size());
+
+        // Using eventId
+        criteria = new EventsCriteria();
+        criteria.setEventId(event.getId());
+        result = alertsService.getEvents(TEST_TENANT, criteria, null);
+        assertEquals(1, result.size());
+
+        // Using category
+        criteria = new EventsCriteria();
+        criteria.setCategory(event.getCategory());
+        result = alertsService.getEvents(TEST_TENANT, criteria, null);
+        assertEquals(1, result.size());
+
+        // Using bad category
+        criteria = new EventsCriteria();
+        criteria.setCategory("UNKNOWN");
+        result = alertsService.getEvents(TEST_TENANT, criteria, null);
+        assertEquals(0, result.size());
+
+        // Combine triggerId and ctime
+        criteria = new EventsCriteria();
+        criteria.setTriggerId(event.getTrigger().getId());
+        criteria.setStartTime(dataTime - 100);
+        result = alertsService.getEvents(TEST_TENANT, criteria, null);
+        assertEquals(1, result.size());
+
+        // Combine triggerId, ctime and alertsId
+        criteria = new EventsCriteria();
+        criteria.setTriggerId(event.getTrigger().getId());
+        criteria.setStartTime(dataTime - 100);
+        criteria.setEventId(event.getId());
+        result = alertsService.getEvents(TEST_TENANT, criteria, null);
+        assertEquals(1, result.size());
+
+        // Combine triggerIds, ctime and category
+        criteria = new EventsCriteria();
+        ArrayList<String> triggersIds = new ArrayList<>();
+        triggersIds.add(event.getTrigger().getId());
+        criteria.setTriggerIds(triggersIds);
+        criteria.setStartTime(dataTime - 100);
+        HashSet<String> categories = new HashSet<>();
+        categories.add("UNKNOWN");
+        criteria.setCategories(categories);
+        result = alertsService.getEvents(TEST_TENANT, criteria, null);
+        assertEquals(0, result.size());
+
+        criteria = new EventsCriteria();
+        criteria.setTriggerId(event.getTrigger().getId());
+        int numDeleted = alertsService.deleteEvents(TEST_TENANT, criteria);
+        assertEquals(1, numDeleted);
+    }
+
+    @Test
+    public void test0070PagingEvents() throws Exception {
+        System.out.println("test0070PagingEvents...");
+
+        Trigger t = definitionsService.getTrigger(TEST_TENANT, "trigger-8");
+        assertNotNull(t);
+
+        Collection<Condition> cs = definitionsService.getTriggerConditions(TEST_TENANT, t.getId(), null);
+        assertTrue(cs.toString(), cs.size() == 1);
+
+        ThresholdCondition threshold = (ThresholdCondition) cs.iterator().next();
+
+        List<Event> events = new ArrayList<>();
+
         for (int i = 0; i < 107; i++) {
             long dataTime = System.currentTimeMillis();
             Data data = Data.forNumeric("NumericData-01", dataTime, 5.0d + i);
@@ -1550,9 +1568,9 @@
         String firstEventId;
         String lastEventId;
 
-        System.out.println("1st Pager: " + pager + " pager.getEnd(): " + pager.getEnd());
+        //System.out.println("1st Pager: " + pager + " pager.getEnd(): " + pager.getEnd());
         Page<Event> page = alertsService.getEvents(TEST_TENANT, null, pager);
-        System.out.println("1st Page size: " + page.size() + " totalSize: " + page.getTotalSize());
+        //System.out.println("1st Page size: " + page.size() + " totalSize: " + page.getTotalSize());
 
         firstEventId = page.get(0).getId();
 
@@ -1561,25 +1579,25 @@
 
         while (pager.getEnd() < page.getTotalSize()) {
             pager = pager.nextPage();
-            System.out.println("Pager: " + pager + " pager.getEnd(): " + pager.getEnd());
+            //System.out.println("Pager: " + pager + " pager.getEnd(): " + pager.getEnd());
             page = alertsService.getEvents(TEST_TENANT, null, pager);
-            System.out.println("Page size: " + page.size() + " totalSize: " + page.getTotalSize());
+            //System.out.println("Page size: " + page.size() + " totalSize: " + page.getTotalSize());
         }
 
         assertEquals(7, page.size());
 
         lastEventId = page.get(6).getId();
 
-        System.out.println("first event: " + firstEventId + " last event: " + lastEventId);
+        //System.out.println("first event: " + firstEventId + " last event: " + lastEventId);
 
         assertTrue(firstEventId.compareTo(lastEventId) < 0);
 
         pager = Pager.builder().withPageSize(10).withStartPage(0)
                 .orderByDescending(EventComparator.Field.ID.getName()).build();
 
-        System.out.println("1st Pager: " + pager + " pager.getEnd(): " + pager.getEnd());
+        //System.out.println("1st Pager: " + pager + " pager.getEnd(): " + pager.getEnd());
         page = alertsService.getEvents(TEST_TENANT, null, pager);
-        System.out.println("1st Page size: " + page.size() + " totalSize: " + page.getTotalSize());
+        //System.out.println("1st Page size: " + page.size() + " totalSize: " + page.getTotalSize());
 
         firstEventId = page.get(0).getId();
 
@@ -1588,16 +1606,16 @@
 
         while (pager.getEnd() < page.getTotalSize()) {
             pager = pager.nextPage();
-            System.out.println("Pager: " + pager + " pager.getEnd(): " + pager.getEnd());
+            //System.out.println("Pager: " + pager + " pager.getEnd(): " + pager.getEnd());
             page = alertsService.getEvents(TEST_TENANT, null, pager);
-            System.out.println("Page size: " + page.size() + " totalSize: " + page.getTotalSize());
+            //System.out.println("Page size: " + page.size() + " totalSize: " + page.getTotalSize());
         }
 
         assertEquals(7, page.size());
 
         lastEventId = page.get(6).getId();
 
-        System.out.println("first eventt: " + firstEventId + " last event: " + lastEventId);
+        //System.out.println("first eventt: " + firstEventId + " last event: " + lastEventId);
 
         assertTrue(firstEventId.compareTo(lastEventId) > 0);
 
@@ -1607,9 +1625,9 @@
         pager = Pager.builder().withPageSize(10).withStartPage(0)
                 .orderByAscending(EventComparator.Field.CTIME.getName()).build();
 
-        System.out.println("1st Pager: " + pager + " pager.getEnd(): " + pager.getEnd());
+        //System.out.println("1st Pager: " + pager + " pager.getEnd(): " + pager.getEnd());
         page = alertsService.getEvents(TEST_TENANT, null, pager);
-        System.out.println("1st Page size: " + page.size() + " totalSize: " + page.getTotalSize());
+        //System.out.println("1st Page size: " + page.size() + " totalSize: " + page.getTotalSize());
 
         long firstCtime = page.get(0).getCtime();
 
@@ -1618,25 +1636,25 @@
 
         while (pager.getEnd() < page.getTotalSize()) {
             pager = pager.nextPage();
-            System.out.println("Pager: " + pager + " pager.getEnd(): " + pager.getEnd());
+            //System.out.println("Pager: " + pager + " pager.getEnd(): " + pager.getEnd());
             page = alertsService.getEvents(TEST_TENANT, null, pager);
-            System.out.println("Page size: " + page.size() + " totalSize: " + page.getTotalSize());
+            //System.out.println("Page size: " + page.size() + " totalSize: " + page.getTotalSize());
         }
 
         assertEquals(7, page.size());
 
         long lastCtime = page.get(6).getCtime();
 
-        System.out.println("first ctime: " + firstCtime + " last ctime: " + lastCtime);
+        //System.out.println("first ctime: " + firstCtime + " last ctime: " + lastCtime);
 
         assertTrue(firstCtime < lastCtime);
 
         pager = Pager.builder().withPageSize(10).withStartPage(0)
                 .orderByDescending(EventComparator.Field.CTIME.getName()).build();
 
-        System.out.println("1st Pager: " + pager + " pager.getEnd(): " + pager.getEnd());
+        //System.out.println("1st Pager: " + pager + " pager.getEnd(): " + pager.getEnd());
         page = alertsService.getEvents(TEST_TENANT, null, pager);
-        System.out.println("1st Page size: " + page.size() + " totalSize: " + page.getTotalSize());
+        //System.out.println("1st Page size: " + page.size() + " totalSize: " + page.getTotalSize());
 
         firstCtime = page.get(0).getCtime();
 
@@ -1645,16 +1663,16 @@
 
         while (pager.getEnd() < page.getTotalSize()) {
             pager = pager.nextPage();
-            System.out.println("Pager: " + pager + " pager.getEnd(): " + pager.getEnd());
+            //System.out.println("Pager: " + pager + " pager.getEnd(): " + pager.getEnd());
             page = alertsService.getEvents(TEST_TENANT, null, pager);
-            System.out.println("Page size: " + page.size() + " totalSize: " + page.getTotalSize());
+            //System.out.println("Page size: " + page.size() + " totalSize: " + page.getTotalSize());
         }
 
         assertEquals(7, page.size());
 
         lastCtime = page.get(6).getCtime();
 
-        System.out.println("first ctime: " + firstCtime + " last ctime: " + lastCtime);
+        //System.out.println("first ctime: " + firstCtime + " last ctime: " + lastCtime);
 
         assertTrue(firstCtime > lastCtime);
 
@@ -1664,9 +1682,9 @@
         pager = Pager.builder().withPageSize(10).withStartPage(0)
                 .orderByAscending(EventComparator.Field.CATEGORY.getName()).build();
 
-        System.out.println("1st Pager: " + pager + " pager.getEnd(): " + pager.getEnd());
+        //System.out.println("1st Pager: " + pager + " pager.getEnd(): " + pager.getEnd());
         page = alertsService.getEvents(TEST_TENANT, null, pager);
-        System.out.println("1st Page size: " + page.size() + " totalSize: " + page.getTotalSize());
+        //System.out.println("1st Page size: " + page.size() + " totalSize: " + page.getTotalSize());
 
         String firstCategory = page.get(0).getCategory();
 
@@ -1675,25 +1693,25 @@
 
         while (pager.getEnd() < page.getTotalSize()) {
             pager = pager.nextPage();
-            System.out.println("Pager: " + pager + " pager.getEnd(): " + pager.getEnd());
+            //System.out.println("Pager: " + pager + " pager.getEnd(): " + pager.getEnd());
             page = alertsService.getEvents(TEST_TENANT, null, pager);
-            System.out.println("Page size: " + page.size() + " totalSize: " + page.getTotalSize());
+            //System.out.println("Page size: " + page.size() + " totalSize: " + page.getTotalSize());
         }
 
         assertEquals(7, page.size());
 
         String lastCategory = page.get(6).getCategory();
 
-        System.out.println("first category: " + firstCategory + " last category: " + lastCategory);
+        //System.out.println("first category: " + firstCategory + " last category: " + lastCategory);
 
         assertTrue(firstCategory.compareTo(lastCategory) < 0);
 
         pager = Pager.builder().withPageSize(10).withStartPage(0)
                 .orderByDescending(EventComparator.Field.CATEGORY.getName()).build();
 
-        System.out.println("1st Pager: " + pager + " pager.getEnd(): " + pager.getEnd());
+        //System.out.println("1st Pager: " + pager + " pager.getEnd(): " + pager.getEnd());
         page = alertsService.getEvents(TEST_TENANT, null, pager);
-        System.out.println("1st Page size: " + page.size() + " totalSize: " + page.getTotalSize());
+        //System.out.println("1st Page size: " + page.size() + " totalSize: " + page.getTotalSize());
 
         firstCategory = page.get(0).getCategory();
 
@@ -1702,16 +1720,16 @@
 
         while (pager.getEnd() < page.getTotalSize()) {
             pager = pager.nextPage();
-            System.out.println("Pager: " + pager + " pager.getEnd(): " + pager.getEnd());
+            //System.out.println("Pager: " + pager + " pager.getEnd(): " + pager.getEnd());
             page = alertsService.getEvents(TEST_TENANT, null, pager);
-            System.out.println("Page size: " + page.size() + " totalSize: " + page.getTotalSize());
+            //System.out.println("Page size: " + page.size() + " totalSize: " + page.getTotalSize());
         }
 
         assertEquals(7, page.size());
 
         lastCategory = page.get(6).getCategory();
 
-        System.out.println("first category: " + firstCategory + " last category: " + lastCategory);
+        //System.out.println("first category: " + firstCategory + " last category: " + lastCategory);
 
         assertTrue(firstCategory.compareTo(lastCategory) > 0);
 
@@ -1721,9 +1739,9 @@
         pager = Pager.builder().withPageSize(10).withStartPage(0)
                 .orderByAscending(EventComparator.Field.TEXT.getName()).build();
 
-        System.out.println("1st Pager: " + pager + " pager.getEnd(): " + pager.getEnd());
+        //System.out.println("1st Pager: " + pager + " pager.getEnd(): " + pager.getEnd());
         page = alertsService.getEvents(TEST_TENANT, null, pager);
-        System.out.println("1st Page size: " + page.size() + " totalSize: " + page.getTotalSize());
+        //System.out.println("1st Page size: " + page.size() + " totalSize: " + page.getTotalSize());
 
         String firstText = page.get(0).getText();
 
@@ -1732,25 +1750,25 @@
 
         while (pager.getEnd() < page.getTotalSize()) {
             pager = pager.nextPage();
-            System.out.println("Pager: " + pager + " pager.getEnd(): " + pager.getEnd());
+            //System.out.println("Pager: " + pager + " pager.getEnd(): " + pager.getEnd());
             page = alertsService.getEvents(TEST_TENANT, null, pager);
-            System.out.println("Page size: " + page.size() + " totalSize: " + page.getTotalSize());
+            //System.out.println("Page size: " + page.size() + " totalSize: " + page.getTotalSize());
         }
 
         assertEquals(7, page.size());
 
         String lastText = page.get(6).getText();
 
-        System.out.println("first status: " + firstText + " last status: " + lastText);
+        //System.out.println("first status: " + firstText + " last status: " + lastText);
 
         assertTrue(firstText.compareTo(lastText) < 0);
 
         pager = Pager.builder().withPageSize(10).withStartPage(0)
                 .orderByDescending(EventComparator.Field.TEXT.getName()).build();
 
-        System.out.println("1st Pager: " + pager + " pager.getEnd(): " + pager.getEnd());
+        //System.out.println("1st Pager: " + pager + " pager.getEnd(): " + pager.getEnd());
         page = alertsService.getEvents(TEST_TENANT, null, pager);
-        System.out.println("1st Page size: " + page.size() + " totalSize: " + page.getTotalSize());
+        //System.out.println("1st Page size: " + page.size() + " totalSize: " + page.getTotalSize());
 
         firstText = page.get(0).getText();
 
@@ -1759,16 +1777,16 @@
 
         while (pager.getEnd() < page.getTotalSize()) {
             pager = pager.nextPage();
-            System.out.println("Pager: " + pager + " pager.getEnd(): " + pager.getEnd());
+            //System.out.println("Pager: " + pager + " pager.getEnd(): " + pager.getEnd());
             page = alertsService.getEvents(TEST_TENANT, null, pager);
-            System.out.println("Page size: " + page.size() + " totalSize: " + page.getTotalSize());
+            //System.out.println("Page size: " + page.size() + " totalSize: " + page.getTotalSize());
         }
 
         assertEquals(7, page.size());
 
         lastText = page.get(6).getText();
 
-        System.out.println("first text: " + firstText + " last text: " + lastText);
+        //System.out.println("first text: " + firstText + " last text: " + lastText);
 
         assertTrue(firstText.compareTo(lastText) > 0);
 
@@ -1780,7 +1798,7 @@
 
     }
 
-    public void test0090BasicActionsHistory() throws Exception {
+    public void test0080BasicActionsHistory() throws Exception {
         for (int i = 0; i < 107; i++) {
             Event testEvent = new Event(TEST_TENANT, "test-trigger", "test-category", "test-text");
             Action action = new Action(testEvent.getTenantId(), "testplugin", "send-to-this-groups", testEvent);
@@ -1793,7 +1811,9 @@
     }
 
     @Test
-    public void test0070SearchActionsHistory() throws Exception {
+    public void test0090SearchActionsHistory() throws Exception {
+        System.out.println("test0090SearchActionsHistory...");
+
         for (int i = 0; i < 10; i++) {
             Alert testAlert = new Alert();
             testAlert.setTenantId(TEST_TENANT);
@@ -1885,7 +1905,9 @@
     }
 
     @Test
-    public void test0080PaginationActionsHistory() throws Exception {
+    public void test00100PaginationActionsHistory() throws Exception {
+        System.out.println(" test00100PaginationActionsHistory...");
+
         for (int i = 0; i < 103; i++) {
             Alert testAlert = new Alert();
             testAlert.setTenantId(TEST_TENANT);
@@ -1917,9 +1939,9 @@
         Pager pager = Pager.builder().withPageSize(10).withStartPage(0)
                 .orderByAscending(ActionComparator.Field.ALERT_ID.getText()).build();
 
-        System.out.println("1st Pager: " + pager + " pager.getEnd(): " + pager.getEnd());
+        //System.out.println("1st Pager: " + pager + " pager.getEnd(): " + pager.getEnd());
         Page<Action> page = actionsService.getActions(TEST_TENANT, null, pager);
-        System.out.println("1st Page size: " + page.size() + " totalSize: " + page.getTotalSize());
+        //System.out.println("1st Page size: " + page.size() + " totalSize: " + page.getTotalSize());
 
         Action firstAction = page.get(0);
 
@@ -1928,9 +1950,9 @@
 
         while (pager.getEnd() < page.getTotalSize()) {
             pager = pager.nextPage();
-            System.out.println("Pager: " + pager + " pager.getEnd(): " + pager.getEnd());
+            //System.out.println("Pager: " + pager + " pager.getEnd(): " + pager.getEnd());
             page = actionsService.getActions(TEST_TENANT, null, pager);
-            System.out.println("Page size: " + page.size() + " totalSize: " + page.getTotalSize());
+            //System.out.println("Page size: " + page.size() + " totalSize: " + page.getTotalSize());
         }
 
         assertEquals(2, page.size());
@@ -1942,9 +1964,9 @@
         pager = Pager.builder().withPageSize(10).withStartPage(0)
                 .orderByDescending(ActionComparator.Field.RESULT.getText()).build();
 
-        System.out.println("1st Pager: " + pager + " pager.getEnd(): " + pager.getEnd());
+        //System.out.println("1st Pager: " + pager + " pager.getEnd(): " + pager.getEnd());
         page = actionsService.getActions(TEST_TENANT, null, pager);
-        System.out.println("1st Page size: " + page.size() + " totalSize: " + page.getTotalSize());
+        //System.out.println("1st Page size: " + page.size() + " totalSize: " + page.getTotalSize());
 
         firstAction = page.get(0);
 
@@ -1953,9 +1975,9 @@
 
         while (pager.getEnd() < page.getTotalSize()) {
             pager = pager.nextPage();
-            System.out.println("Pager: " + pager + " pager.getEnd(): " + pager.getEnd());
+            //System.out.println("Pager: " + pager + " pager.getEnd(): " + pager.getEnd());
             page = actionsService.getActions(TEST_TENANT, null, pager);
-            System.out.println("Page size: " + page.size() + " totalSize: " + page.getTotalSize());
+            //System.out.println("Page size: " + page.size() + " totalSize: " + page.getTotalSize());
         }
 
         assertEquals(2, page.size());
@@ -1966,7 +1988,9 @@
     }
 
     @Test
-    public void test0090ThinActionsHistory() throws Exception {
+    public void test0110ThinActionsHistory() throws Exception {
+        System.out.println("test0110ThinActionsHistory...");
+
         for (int i = 0; i < 103; i++) {
             Alert testAlert = new Alert();
             testAlert.setTenantId(TEST_TENANT);
@@ -1998,17 +2022,17 @@
         assertEquals(103 * 4, actions.size());
 
         for (Action action : actions) {
-            System.out.println(action);
+            //System.out.println(action);
             assertNull(action.getEvent());
         }
     }
-<<<<<<< HEAD
-=======
 
     @Test
-    public void test0100BasicNotesOnAlert() throws Exception {
-
-        Alert testAlert = new Alert(TEST_TENANT, "non-existence-trigger", Severity.MEDIUM, null);
+    public void test0120BasicNotesOnAlert() throws Exception {
+        System.out.println(" test0120BasicNotesOnAlert...");
+
+        Trigger t = new Trigger("non-existence-trigger", "non-existence-trigger");
+        Alert testAlert = new Alert(TEST_TENANT, t, null);
 
         alertsService.addAlerts(Collections.singletonList(testAlert));
 
@@ -2030,5 +2054,4 @@
         assertTrue(updatedAlertWithNotes != null && updatedAlertWithNotes.getNotes().size() == 3);
     }
 
->>>>>>> 43a1d7ef
 }
--- conflicted
+++ resolved
@@ -210,41 +210,27 @@
                  */
                 Set<String> alertIdsFilteredByCtime = new HashSet<>();
                 boolean filterByCtime = filterByCtime(tenantId, alertIdsFilteredByCtime, criteria);
-<<<<<<< HEAD
+                if (filterByCtime) {
+                    if (alertIds.isEmpty()) {
+                        alertIds.addAll(alertIdsFilteredByCtime);
+                    } else {
+                        alertIds.retainAll(alertIdsFilteredByCtime);
+                    }
+                    if (alertIds.isEmpty()) {
+                        return alerts;
+                    }
+                }
 
                 /*
-                    Get alertsIds filtered by statutes clause
-                 */
-                Set<String> alertIdsFilteredByStatus = new HashSet<>();
-                boolean filterByStatus = filterByStatuses(tenantId, alertIdsFilteredByStatus, criteria);
-
-                /*
-                    Get alertsIds filtered by severities clause
+                Get alertsIds filtered by severities clause
                 */
                 Set<String> alertIdsFilteredBySeverity = new HashSet<>();
                 boolean filterBySeverity = filterBySeverities(tenantId, alertIdsFilteredBySeverity, criteria);
-
-                /*
-                    Get alertsIds explicitly added into the criteria
-                 */
-                Set<String> alertIdsFilteredByAlerts = new HashSet<>();
-                boolean filterByAlerts = filterByAlerts(alertIdsFilteredByAlerts, criteria);
-
-                /*
-                    Join of all filters
-                 */
-                boolean firstJoin = true;
-                if (filterByTriggers) {
-                    alertIds.addAll(alertIdsFilteredByTriggers);
-                    firstJoin = false;
-                }
-=======
->>>>>>> 8dee6bcd
-                if (filterByCtime) {
-                    if (alertIds.isEmpty()) {
-                        alertIds.addAll(alertIdsFilteredByCtime);
+                if (filterBySeverity) {
+                    if (alertIds.isEmpty()) {
+                        alertIds.addAll(alertIdsFilteredBySeverity);
                     } else {
-                        alertIds.retainAll(alertIdsFilteredByCtime);
+                        alertIds.retainAll(alertIdsFilteredBySeverity);
                     }
                     if (alertIds.isEmpty()) {
                         return alerts;
@@ -262,26 +248,9 @@
                     } else {
                         alertIds.retainAll(alertIdsFilteredByStatus);
                     }
-<<<<<<< HEAD
-                    firstJoin = false;
-                }
-                if (filterBySeverity) {
-                    if (firstJoin) {
-                        alertIds.addAll(alertIdsFilteredBySeverity);
-                    } else {
-                        alertIds.retainAll(alertIdsFilteredBySeverity);
-                    }
-                    firstJoin = false;
-                }
-                if (filterByAlerts) {
-                    if (firstJoin) {
-                        alertIds.addAll(alertIdsFilteredByAlerts);
-                    } else {
-                        alertIds.retainAll(alertIdsFilteredByAlerts);
-=======
+
                     if (alertIds.isEmpty()) {
                         return alerts;
->>>>>>> 8dee6bcd
                     }
                 }
             }

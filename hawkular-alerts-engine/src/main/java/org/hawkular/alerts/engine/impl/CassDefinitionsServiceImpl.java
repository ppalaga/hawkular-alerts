/*
 * Copyright 2015 Red Hat, Inc. and/or its affiliates
 * and other contributors as indicated by the @author tags.
 *
 * Licensed under the Apache License, Version 2.0 (the "License");
 * you may not use this file except in compliance with the License.
 * You may obtain a copy of the License at
 *
 *    http://www.apache.org/licenses/LICENSE-2.0
 *
 * Unless required by applicable law or agreed to in writing, software
 * distributed under the License is distributed on an "AS IS" BASIS,
 * WITHOUT WARRANTIES OR CONDITIONS OF ANY KIND, either express or implied.
 * See the License for the specific language governing permissions and
 * limitations under the License.
 */
package org.hawkular.alerts.engine.impl;

import java.io.File;
import java.io.IOException;
import java.nio.charset.Charset;
import java.nio.file.Files;
import java.nio.file.Paths;
import java.util.ArrayList;
import java.util.Collection;
import java.util.HashMap;
import java.util.HashSet;
import java.util.Iterator;
import java.util.List;
import java.util.Map;
import java.util.Set;
import java.util.stream.Collectors;

import javax.annotation.PostConstruct;
import javax.annotation.PreDestroy;
import javax.ejb.EJB;
import javax.ejb.Singleton;
<<<<<<< HEAD
import javax.naming.InitialContext;
import javax.naming.NamingException;

import org.hawkular.alerts.api.model.Severity;
=======

>>>>>>> db15cdbe
import org.hawkular.alerts.api.model.condition.AvailabilityCondition;
import org.hawkular.alerts.api.model.condition.CompareCondition;
import org.hawkular.alerts.api.model.condition.Condition;
import org.hawkular.alerts.api.model.condition.StringCondition;
import org.hawkular.alerts.api.model.condition.ThresholdCondition;
import org.hawkular.alerts.api.model.condition.ThresholdRangeCondition;
import org.hawkular.alerts.api.model.dampening.Dampening;
import org.hawkular.alerts.api.model.trigger.Tag;
import org.hawkular.alerts.api.model.trigger.Trigger;
import org.hawkular.alerts.api.model.trigger.TriggerTemplate;
import org.hawkular.alerts.api.services.DefinitionsEvent;
import org.hawkular.alerts.api.services.DefinitionsListener;
import org.hawkular.alerts.api.services.DefinitionsService;
import org.hawkular.alerts.engine.log.MsgLogger;
import org.hawkular.alerts.engine.service.AlertsEngine;
import org.jboss.logging.Logger;

import com.datastax.driver.core.BoundStatement;
import com.datastax.driver.core.PreparedStatement;
import com.datastax.driver.core.ResultSet;
import com.datastax.driver.core.ResultSetFuture;
import com.datastax.driver.core.Row;
import com.datastax.driver.core.Session;
import com.google.common.util.concurrent.Futures;

/**
 * A Cassandra implementation of {@link org.hawkular.alerts.api.services.DefinitionsService}.
 *
 * @author Lucas Ponce
 */
@Singleton
public class CassDefinitionsServiceImpl implements DefinitionsService {
    private static final String JBOSS_DATA_DIR = "jboss.server.data.dir";
    private static final String INIT_FOLDER = "hawkular-alerts";
    private static final String CASSANDRA_KEYSPACE = "hawkular-alerts.cassandra-keyspace";
    private final MsgLogger msgLog = MsgLogger.LOGGER;
    private final Logger log = Logger.getLogger(CassDefinitionsServiceImpl.class);
    private Session session;
    private String keyspace;
    private boolean initialized = false;

    private List<DefinitionsListener> listeners = new ArrayList<>();

<<<<<<< HEAD
    private PreparedStatement insertTrigger;
    private PreparedStatement insertTriggerActions;
    private PreparedStatement selectTriggerConditions;
    private PreparedStatement selectTriggerConditionsTriggerMode;
    private PreparedStatement deleteConditionsMode;
    private PreparedStatement insertAvailabilityCondition;
    private PreparedStatement insertCompareCondition;
    private PreparedStatement insertStringCondition;
    private PreparedStatement insertThresholdCondition;
    private PreparedStatement insertThresholdRangeCondition;
    private PreparedStatement insertTag;
    private PreparedStatement insertDampening;
    private PreparedStatement insertAction;
    private PreparedStatement selectAllTriggers;
    private PreparedStatement selectTriggerActions;
    private PreparedStatement selectTenantTriggers;
    private PreparedStatement selectAllConditions;
    private PreparedStatement selectAllConditionsByTenant;
    private PreparedStatement selectAllDampenings;
    private PreparedStatement selectAllDampeningsByTenant;
    private PreparedStatement selectAllActions;
    private PreparedStatement selectAllActionsByTenant;
    private PreparedStatement selectTrigger;
    private PreparedStatement selectTriggerDampenings;
    private PreparedStatement selectTriggerDampeningsMode;
    private PreparedStatement deleteDampenings;
    private PreparedStatement deleteConditions;
    private PreparedStatement deleteTriggers;
    private PreparedStatement updateTrigger;
    private PreparedStatement deleteTriggerActions;
    private PreparedStatement deleteDampeningId;
    private PreparedStatement selectDampeningId;
    private PreparedStatement updateDampeningId;
    private PreparedStatement selectConditionId;
    private PreparedStatement insertActionPlugin;
    private PreparedStatement deleteActionPlugin;
    private PreparedStatement updateActionPlugin;
    private PreparedStatement selectActionPlugins;
    private PreparedStatement selectActionPlugin;
    private PreparedStatement deleteAction;
    private PreparedStatement updateAction;
    private PreparedStatement selectActionsPlugin;
    private PreparedStatement selectAction;
    private PreparedStatement selectTagsTriggers;
    private PreparedStatement insertTagsTriggers;
    private PreparedStatement updateTagsTriggers;
    private PreparedStatement deleteTagsTriggers;
    private PreparedStatement selectTags;
    private PreparedStatement selectTagsByCategoryAndName;
    private PreparedStatement selectTagsByCategory;
    private PreparedStatement selectTagsByName;
    private PreparedStatement deleteTags;
    private PreparedStatement deleteTagsByName;
=======
    @EJB
    AlertsEngine alertsEngine;
>>>>>>> db15cdbe

    public CassDefinitionsServiceImpl() {
    }

<<<<<<< HEAD
    public AlertsService getAlertsService() {
        return alertsService;
    }

    public void setAlertsService(AlertsService alertsService) {
        this.alertsService = alertsService;
    }

    public Session getSession() {
        return session;
    }

    public void setSession(Session session) {
        this.session = session;
    }

    public String getKeyspace() {
        return keyspace;
    }

    public void setKeyspace(String keyspace) {
        this.keyspace = keyspace;
=======
    public AlertsEngine getAlertsEngine() {
        return alertsEngine;
    }

    public void setAlertsEngine(AlertsEngine alertsEngine) {
        this.alertsEngine = alertsEngine;
>>>>>>> db15cdbe
    }

    @PostConstruct
    public void init() {
        try {
            if (this.keyspace == null) {
                this.keyspace = AlertProperties.getProperty(CASSANDRA_KEYSPACE, "hawkular_alerts");
            }

            if (session == null) {
                session = CassCluster.getSession();
            }

            /*
                Initial data works here because we are in a singleton
             */
            initialData();

<<<<<<< HEAD
            if (alertsService == null) {
                try {
                    InitialContext ctx = new InitialContext();
                    alertsService = (AlertsService) ctx
                            .lookup(AlertProperties.getProperty(ALERTS_SERVICE,
                                    "java:app/hawkular-alerts-engine/CassAlertsServiceImpl"));
                } catch (NamingException e) {
                    log.debugf(e.getMessage(), e);
                    msgLog.errorCannotWithAlertsService(e.getMessage());
                }
            }
=======
>>>>>>> db15cdbe
        } catch (Throwable t) {
            msgLog.errorCannotInitializeDefinitionsService(t.getMessage());
            t.printStackTrace();
        }
    }

    // Note, the cassandra cluster shutdown should be performed only once and is performed here because
    // this is a singleton bean.  If it becomes Stateless this login will need to be moved.
    @PreDestroy
    public void shutdown() {
        CassCluster.shutdown();
    }


    private void initialData() throws IOException {
        String data = System.getProperty(JBOSS_DATA_DIR);
        if (data == null || data.isEmpty()) {
            msgLog.errorFolderNotFound(data);
            return;
        }
        String folder = data + "/" + INIT_FOLDER;
        initFiles(folder);
        initialized = true;
    }

<<<<<<< HEAD
    private void initPreparedStatements() {
        if (insertTrigger == null) {
            insertTrigger = session.prepare("INSERT INTO " + keyspace + ".triggers " +
                    "(name, description, autoDisable, autoResolve, autoResolveAlerts, severity, firingMatch, " +
                    "autoResolveMatch, id, enabled, tenantId) " +
                    "values (?, ?, ?, ?, ?, ?, ?, ?, ?, ?, ?) ");
        }
        if (insertTriggerActions == null) {
            insertTriggerActions = session.prepare("INSERT INTO " + keyspace + ".triggers_actions " +
                    "(tenantId, triggerId, actionPlugin, actions) VALUES (?, ?, ?, ?) ");
        }
        if (selectTriggerConditions == null) {
            selectTriggerConditions = session.prepare("SELECT triggerId, triggerMode, type, conditionSetSize, " +
                    "conditionSetIndex, conditionId, dataId, operator, data2Id, data2Multiplier, pattern, " +
                    "ignoreCase, threshold, operatorLow, operatorHigh, thresholdLow, thresholdHigh, inRange, tenantId"
                    +
                    " FROM " + keyspace + ".conditions " +
                    "WHERE tenantId = ? AND triggerId = ? ORDER BY triggerId, triggerMode, type");
        }
        if (selectTriggerConditionsTriggerMode == null) {
            selectTriggerConditionsTriggerMode = session.prepare("SELECT triggerId, triggerMode, type, " +
                    "conditionSetSize, conditionSetIndex, conditionId, dataId, operator, data2Id, data2Multiplier, " +
                    "pattern, ignoreCase, threshold, operatorLow, operatorHigh, thresholdLow, thresholdHigh, inRange,"
                    +
                    " tenantId " +
                    "FROM " + keyspace + ".conditions " +
                    "WHERE tenantId = ? AND triggerId = ? AND triggerMode = ? " +
                    "ORDER BY triggerId, triggerMode, type");
        }
        if (deleteConditionsMode == null) {
            deleteConditionsMode = session.prepare("DELETE FROM " + keyspace + ".conditions " +
                    "WHERE tenantId = ? AND triggerId = ? AND triggerMode = ? ");
        }
        if (insertAvailabilityCondition == null) {
            insertAvailabilityCondition = session.prepare("INSERT INTO " + keyspace + ".conditions " +
                    "(tenantId, triggerId, triggerMode, type, conditionSetSize, conditionSetIndex, conditionId, " +
                    "dataId, operator) VALUES (?, ?, ?, 'AVAILABILITY', ?, ?, ?, ?, ?) ");
        }
        if (insertCompareCondition == null) {
            insertCompareCondition = session.prepare("INSERT INTO " + keyspace + ".conditions " +
                    "(tenantId, triggerId, triggerMode, type, conditionSetSize, conditionSetIndex, conditionId, " +
                    "dataId, operator, data2Id, data2Multiplier) VALUES (?, ?, ?, 'COMPARE', ?, ?, ?, ?, ?, ?, ?) ");
        }
        if (insertStringCondition == null) {
            insertStringCondition = session.prepare("INSERT INTO " + keyspace + ".conditions " +
                    "(tenantId, triggerId, triggerMode, type, conditionSetSize, conditionSetIndex, conditionId, " +
                    "dataId, operator, pattern, ignoreCase) VALUES (?, ?, ?, 'STRING', ?, ?, ?, ?, ?, ?, ?) ");
        }
        if (insertThresholdCondition == null) {
            insertThresholdCondition = session.prepare("INSERT INTO " + keyspace + ".conditions " +
                    "(tenantId, triggerId, triggerMode, type, conditionSetSize, conditionSetIndex, conditionId, " +
                    "dataId, operator, threshold) VALUES (?, ?, ?, 'THRESHOLD', ?, ?, ?, ?, ?, ?) ");
        }
        if (insertThresholdRangeCondition == null) {
            insertThresholdRangeCondition = session.prepare("INSERT INTO " + keyspace + ".conditions " +
                    "(tenantId, triggerId, triggerMode, type, conditionSetSize, conditionSetIndex, conditionId, " +
                    "dataId, operatorLow, operatorHigh, thresholdLow, thresholdHigh, inRange) " +
                    "VALUES (?, ?, ?, 'RANGE', ?, ?, ?, ?, ?, ?, ?, ?, ?) ");
        }
        if (insertTag == null) {
            insertTag = session.prepare("INSERT INTO " + keyspace + ".tags " +
                    "(tenantId, triggerId, category, name, visible) VALUES (?, ?, ?, ?, ?) ");
        }
        if (insertDampening == null) {
            insertDampening = session.prepare("INSERT INTO " + keyspace + ".dampenings " +
                    "(triggerId, triggerMode, type, evalTrueSetting, evalTotalSetting, evalTimeSetting, " +
                    "dampeningId, tenantId) VALUES (?, ?, ?, ?, ?, ?, ?, ?) ");
        }
        if (insertAction == null) {
            insertAction = session.prepare("INSERT INTO " + keyspace + ".actions " +
                    "(tenantId, actionPlugin, actionId, properties) VALUES (?, ?, ?, ?) ");
        }
        if (selectAllTriggers == null) {
            selectAllTriggers = session.prepare("SELECT name, description, autoDisable, autoResolve, " +
                    "autoResolveAlerts, severity, firingMatch, autoResolveMatch, id, enabled, tenantId " +
                    "FROM " + keyspace + ".triggers ");
        }
        if (selectTriggerActions == null) {
            selectTriggerActions = session.prepare("SELECT tenantId, triggerId, actionPlugin, actions " +
                    "FROM " + keyspace + ".triggers_actions " +
                    "WHERE tenantId = ? AND triggerId = ? ");
        }

        if (selectTenantTriggers == null) {
            selectTenantTriggers = session.prepare("SELECT name, description, autoDisable, autoResolve, " +
                    "autoResolveAlerts, firingMatch, autoResolveMatch, id, enabled, tenantId " +
                    "FROM " + keyspace + ".triggers WHERE tenantId = ? ");
        }
        if (selectAllConditions == null) {
            selectAllConditions = session.prepare("SELECT triggerId, triggerMode, type, conditionSetSize, " +
                    "conditionSetIndex, conditionId, dataId, operator, data2Id, data2Multiplier, pattern, " +
                    "ignoreCase, threshold, operatorLow, operatorHigh, thresholdLow, thresholdHigh, inRange," +
                    "tenantId FROM " + keyspace + ".conditions ");
        }
        if (selectAllConditionsByTenant == null) {
            selectAllConditionsByTenant = session.prepare("SELECT triggerId, triggerMode, type, conditionSetSize, " +
                    "conditionSetIndex, conditionId, dataId, operator, data2Id, data2Multiplier, pattern, " +
                    "ignoreCase, threshold, operatorLow, operatorHigh, thresholdLow, thresholdHigh, inRange," +
                    "tenantId FROM " + keyspace + ".conditions WHERE tenantId = ? ");
        }
        if (selectAllDampenings == null) {
            selectAllDampenings = session.prepare("SELECT tenantId, triggerId, triggerMode, type, evalTrueSetting, " +
                    "evalTotalSetting, evalTimeSetting, dampeningId FROM " + keyspace + ".dampenings ");
        }
        if (selectAllDampeningsByTenant == null) {
            selectAllDampeningsByTenant = session.prepare("SELECT tenantId, triggerId, triggerMode, type, " +
                    "evalTrueSetting, " +
                    "evalTotalSetting, evalTimeSetting, dampeningId FROM " + keyspace + ".dampenings " +
                    "WHERE tenantId = ? ");
        }
        if (selectAllActions == null) {
            selectAllActions = session.prepare("SELECT tenantId, actionPlugin, actionId " +
                    "FROM " + keyspace + ".actions ");
        }
        if (selectAllActionsByTenant == null) {
            selectAllActionsByTenant = session.prepare("SELECT actionPlugin, actionId " +
                    "FROM " + keyspace + ".actions WHERE tenantId = ? ");
        }
        if (selectTrigger == null) {
            selectTrigger = session.prepare("SELECT name, description, autoDisable, autoResolve, " +
                    "autoResolveAlerts, firingMatch, autoResolveMatch, severity, id, enabled, tenantId " +
                    "FROM " + keyspace + ".triggers WHERE tenantId = ? AND id = ? ");
        }
        if (selectTriggerDampenings == null) {
            selectTriggerDampenings = session.prepare("SELECT tenantId, triggerId, triggerMode, type, " +
                    "evalTrueSetting, evalTotalSetting, evalTimeSetting, dampeningId " +
                    "FROM " + keyspace + ".dampenings " +
                    "WHERE tenantId = ? AND triggerId = ? ");
        }
        if (selectTriggerDampeningsMode == null) {
            selectTriggerDampeningsMode = session.prepare("SELECT tenantId, triggerId, triggerMode, type, " +
                    "evalTrueSetting, evalTotalSetting, evalTimeSetting, dampeningId " +
                    "FROM " + keyspace + ".dampenings " +
                    "WHERE tenantId = ? AND triggerId = ? and triggerMode = ? ");
        }
        if (deleteDampenings == null) {
            deleteDampenings = session.prepare("DELETE FROM " + keyspace + ".dampenings " +
                    "WHERE tenantId = ? AND triggerId = ? ");
        }
        if (deleteConditions == null) {
            deleteConditions = session.prepare("DELETE FROM " + keyspace + ".conditions " +
                    "WHERE tenantId = ? AND triggerId = ? ");
        }
        if (deleteTriggers == null) {
            deleteTriggers = session.prepare("DELETE FROM " + keyspace + ".triggers " +
                    "WHERE tenantId = ? AND id = ? ");
        }
        if (updateTrigger == null) {
            updateTrigger = session.prepare("UPDATE " + keyspace + ".triggers " +
                    "SET name = ?, description = ?, autoDisable = ?, autoResolve = ?, autoResolveAlerts = ?, " +
                    "firingMatch = ?, autoResolveMatch = ?, severity = ?, enabled = ? " +
                    "WHERE tenantId = ? AND id = ? ");
        }
        if (deleteTriggerActions == null) {
            deleteTriggerActions = session.prepare("DELETE FROM " + keyspace + ".triggers_actions " +
                    "WHERE tenantId = ? AND triggerId = ? ");
        }
        if (deleteDampeningId == null) {
            deleteDampeningId = session.prepare("DELETE FROM " + keyspace + ".dampenings " +
                    "WHERE tenantId = ? AND triggerId = ? AND triggerMode = ? AND dampeningId = ? ");
        }
        if (selectDampeningId == null) {
            selectDampeningId = session.prepare("SELECT triggerId, triggerMode, type, evalTrueSetting, " +
                    "evalTotalSetting, evalTimeSetting, dampeningId, tenantId FROM " + keyspace + ".dampenings " +
                    "WHERE tenantId = ? AND dampeningId = ? ");
        }
        if (updateDampeningId == null) {
            updateDampeningId = session.prepare("UPDATE " + keyspace + ".dampenings " +
                    "SET type = ?, evalTrueSetting = ?, evalTotalSetting = ?, evalTimeSetting = ? " +
                    "WHERE tenantId = ? AND triggerId = ? AND triggerMode = ? AND dampeningId = ? ");
        }
        if (selectConditionId == null) {
            selectConditionId = session.prepare("SELECT triggerId, triggerMode, type, conditionSetSize, " +
                    "conditionSetIndex, conditionId, dataId, operator, data2Id, data2Multiplier, pattern, " +
                    "ignoreCase, threshold, operatorLow, operatorHigh, thresholdLow, thresholdHigh, inRange, " +
                    "tenantId " +
                    "FROM " + keyspace + ".conditions WHERE tenantId = ? AND conditionId = ? ");
        }
        if (insertActionPlugin == null) {
            insertActionPlugin = session.prepare("INSERT INTO " + keyspace + ".action_plugins (actionPlugin, " +
                    "properties) VALUES (?, ?) ");
        }
        if (deleteActionPlugin == null) {
            deleteActionPlugin = session
                    .prepare("DELETE FROM " + keyspace + ".action_plugins WHERE actionPlugin = ? ");
        }
        if (updateActionPlugin == null) {
            updateActionPlugin = session.prepare("UPDATE " + keyspace + ".action_plugins " +
                    "SET properties = ? WHERE actionPlugin = ? ");
        }
        if (selectActionPlugins == null) {
            selectActionPlugins = session.prepare("SELECT actionPlugin FROM " + keyspace + ".action_plugins ");
        }
        if (selectActionPlugin == null) {
            selectActionPlugin = session.prepare("SELECT properties FROM " + keyspace + ".action_plugins " +
                    "WHERE actionPlugin = ? ");
        }
        if (deleteAction == null) {
            deleteAction = session.prepare("DELETE FROM " + keyspace + ".actions " +
                    "WHERE tenantId = ? AND actionPlugin = ? AND actionId = ? ");
        }
        if (updateAction == null) {
            updateAction = session.prepare("UPDATE " + keyspace + ".actions " +
                    "SET properties = ? " +
                    "WHERE tenantId = ? AND actionPlugin = ? AND actionId = ? ");
        }
        if (selectActionsPlugin == null) {
            selectActionsPlugin = session.prepare("SELECT actionId FROM " + keyspace + ".actions " +
                    "WHERE tenantId = ? AND actionPlugin = ? ");
        }
        if (selectAction == null) {
            selectAction = session.prepare("SELECT properties FROM " + keyspace + ".actions " +
                    "WHERE tenantId = ? AND actionPlugin = ? AND actionId = ? ");
        }
        if (selectTagsTriggers == null) {
            selectTagsTriggers = session.prepare("SELECT triggers FROM " + keyspace + ".tags_triggers " +
                    "WHERE tenantId = ? AND category = ? AND name = ? ");
        }
        if (insertTagsTriggers == null) {
            insertTagsTriggers = session.prepare("INSERT INTO " + keyspace + ".tags_triggers " +
                    "(tenantId, category, name, triggers) VALUES (?, ?, ?, ?) ");
        }
        if (updateTagsTriggers == null) {
            updateTagsTriggers = session.prepare("UPDATE " + keyspace + ".tags_triggers " +
                    "SET triggers = ? " +
                    "WHERE tenantId = ? AND name = ? ");
        }
        if (deleteTagsTriggers == null) {
            deleteTagsTriggers = session.prepare("DELETE FROM " + keyspace + ".tags_triggers " +
                    "WHERE tenantId = ? AND name = ? ");
        }
        if (selectTags == null) {
            selectTags = session.prepare("SELECT tenantId, triggerId, category, name, visible FROM " + keyspace +
                    ".tags WHERE tenantId = ? AND triggerId = ? ORDER BY triggerId, name ");
        }
        if (selectTagsByCategoryAndName == null) {
            selectTagsByCategoryAndName = session.prepare("SELECT tenantId, triggerId, category, name, visible FROM " +
                    keyspace + ".tags WHERE tenantId = ? AND triggerId = ? AND category = ? AND name = ? ");
        }
        if (selectTagsByCategory == null) {
            selectTagsByCategory = session.prepare("SELECT tenantId, triggerId, category, name, visible FROM " +
                    keyspace + ".tags WHERE tenantId = ? AND triggerId = ? AND category = ? ");
        }
        if (selectTagsByName == null) {
            selectTagsByName = session.prepare("SELECT tenantId, triggerId, category, name, visible FROM " +
                    keyspace + ".tags WHERE tenantId = ? AND triggerId = ? AND name = ? ");
        }
        if (deleteTags == null) {
            deleteTags = session.prepare("DELETE FROM " + keyspace + ".tags WHERE tenantId = ? AND triggerId = ? ");
        }
        if (deleteTagsByName == null) {
            deleteTagsByName = session.prepare("DELETE FROM " + keyspace + ".tags " +
                    "WHERE tenantId = ? AND triggerId = ? AND name = ?");
        }
    }

=======
>>>>>>> db15cdbe
    private void initFiles(String folder) {
        if (folder == null) {
            msgLog.errorFolderMustBeNotNull();
            return;
        }
        if (session == null) {
            msgLog.errorDatabaseException("Cassandra session is null. Initialization can not work.");
            return;
        }

        File fFolder = new File(folder);
        if (!fFolder.exists()) {
            log.debugf("Data folder doesn't exits. Skipping initialization.");
            return;
        }

        try {
            initTriggers(fFolder);
            initConditions(fFolder);
            initDampenings(fFolder);
            initActions(fFolder);
        } catch (Exception e) {
            if (log.isDebugEnabled()) {
                e.printStackTrace();
            }
            msgLog.errorDatabaseException("Error initializing files. Msg: " + e);
        }

    }

    private void initTriggers(File fFolder) throws Exception {
        File triggers = new File(fFolder, "triggers.data");
        if (triggers.exists() && triggers.isFile()) {
            List<String> lines = null;
            try {
                lines = Files.readAllLines(Paths.get(triggers.toURI()), Charset.forName("UTF-8"));
            } catch (IOException e) {
                log.debugf(e.toString(), e);
                msgLog.warningReadingFile("triggers.data");
            }
            if (lines != null && !lines.isEmpty()) {
                for (String line : lines) {
                    if (line.startsWith("#")) {
                        continue;
                    }
                    String[] fields = line.split(",");
                    if (fields.length == 12) {
                        String tenantId = fields[0];
                        String triggerId = fields[1];
                        boolean enabled = Boolean.parseBoolean(fields[2]);
                        String name = fields[3];
                        String description = fields[4];
                        boolean autoDisable = Boolean.parseBoolean(fields[5]);
                        boolean autoResolve = Boolean.parseBoolean(fields[6]);
                        boolean autoResolveAlerts = Boolean.parseBoolean(fields[7]);
                        Severity severity = Severity.valueOf(fields[8]);
                        TriggerTemplate.Match firingMatch = TriggerTemplate.Match.valueOf(fields[9]);
                        TriggerTemplate.Match autoResolveMatch = TriggerTemplate.Match.valueOf(fields[10]);
                        String[] notifiers = fields[11].split("\\|");

                        Trigger trigger = new Trigger(triggerId, name);
                        trigger.setEnabled(enabled);
                        trigger.setAutoDisable(autoDisable);
                        trigger.setAutoResolve(autoResolve);
                        trigger.setAutoResolveAlerts(autoResolveAlerts);
                        trigger.setSeverity(severity);
                        trigger.setDescription(description);
                        trigger.setFiringMatch(firingMatch);
                        trigger.setAutoResolveMatch(autoResolveMatch);
                        trigger.setTenantId(tenantId);
                        for (String notifier : notifiers) {
                            String[] actions = notifier.split("#");
                            String actionPlugin = actions[0];
                            String actionId = actions[1];
                            trigger.addAction(actionPlugin, actionId);
                        }

                        addTrigger(tenantId, trigger);
                        log.debugf("Init file - Inserting [%s]", trigger);
                    }
                }
            }
        } else {
            msgLog.warningFileNotFound("triggers.data");
        }
    }

    private void initConditions(File initFolder) throws Exception {
        File conditions = new File(initFolder, "conditions.data");
        if (conditions.exists() && conditions.isFile()) {
            List<String> lines = null;
            try {
                lines = Files.readAllLines(Paths.get(conditions.toURI()), Charset.forName("UTF-8"));
            } catch (IOException e) {
                msgLog.warningReadingFile("conditions.data");
            }
            if (lines != null && !lines.isEmpty()) {
                for (String line : lines) {
                    if (line.startsWith("#")) {
                        continue;
                    }
                    String[] fields = line.split(",");
                    if (fields.length > 5) {
                        String tenantId = fields[0];
                        String triggerId = fields[1];
                        Trigger.Mode triggerMode = Trigger.Mode.valueOf(fields[2]);
                        int conditionSetSize = Integer.parseInt(fields[3]);
                        int conditionSetIndex = Integer.parseInt(fields[4]);
                        String type = fields[5];
                        if (type != null && !type.isEmpty() && type.equals("threshold") && fields.length == 9) {
                            String dataId = fields[6];
                            String operator = fields[7];
                            Double threshold = Double.parseDouble(fields[8]);

                            ThresholdCondition newCondition = new ThresholdCondition();
                            newCondition.setTriggerId(triggerId);
                            newCondition.setTriggerMode(triggerMode);
                            newCondition.setConditionSetSize(conditionSetSize);
                            newCondition.setConditionSetIndex(conditionSetIndex);
                            newCondition.setDataId(dataId);
                            newCondition.setOperator(ThresholdCondition.Operator.valueOf(operator));
                            newCondition.setThreshold(threshold);
                            newCondition.setTenantId(tenantId);

                            initCondition(newCondition);
                            log.debugf("Init file - Inserting [%s]", newCondition);
                        }
                        if (type != null && !type.isEmpty() && type.equals("range") && fields.length == 12) {
                            String dataId = fields[6];
                            String operatorLow = fields[7];
                            String operatorHigh = fields[8];
                            Double thresholdLow = Double.parseDouble(fields[9]);
                            Double thresholdHigh = Double.parseDouble(fields[10]);
                            boolean inRange = Boolean.parseBoolean(fields[11]);

                            ThresholdRangeCondition newCondition = new ThresholdRangeCondition();
                            newCondition.setTriggerId(triggerId);
                            newCondition.setTriggerMode(triggerMode);
                            newCondition.setConditionSetSize(conditionSetSize);
                            newCondition.setConditionSetIndex(conditionSetIndex);
                            newCondition.setDataId(dataId);
                            newCondition.setOperatorLow(ThresholdRangeCondition.Operator.valueOf(operatorLow));
                            newCondition.setOperatorHigh(ThresholdRangeCondition.Operator.valueOf(operatorHigh));
                            newCondition.setThresholdLow(thresholdLow);
                            newCondition.setThresholdHigh(thresholdHigh);
                            newCondition.setInRange(inRange);
                            newCondition.setTenantId(tenantId);

                            initCondition(newCondition);
                            log.debugf("Init file - Inserting [%s]", newCondition);
                        }
                        if (type != null && !type.isEmpty() && type.equals("compare") && fields.length == 10) {
                            String dataId = fields[6];
                            String operator = fields[7];
                            Double data2Multiplier = Double.parseDouble(fields[8]);
                            String data2Id = fields[9];

                            CompareCondition newCondition = new CompareCondition();
                            newCondition.setTriggerId(triggerId);
                            newCondition.setTriggerMode(triggerMode);
                            newCondition.setConditionSetSize(conditionSetSize);
                            newCondition.setConditionSetIndex(conditionSetIndex);
                            newCondition.setDataId(dataId);
                            newCondition.setOperator(CompareCondition.Operator.valueOf(operator));
                            newCondition.setData2Multiplier(data2Multiplier);
                            newCondition.setData2Id(data2Id);
                            newCondition.setTenantId(tenantId);

                            initCondition(newCondition);
                            log.debugf("Init file - Inserting [%s]", newCondition);
                        }
                        if (type != null && !type.isEmpty() && type.equals("string") && fields.length == 10) {
                            String dataId = fields[6];
                            String operator = fields[7];
                            String pattern = fields[8];
                            boolean ignoreCase = Boolean.parseBoolean(fields[9]);

                            StringCondition newCondition = new StringCondition();
                            newCondition.setTriggerId(triggerId);
                            newCondition.setTriggerMode(triggerMode);
                            newCondition.setConditionSetSize(conditionSetSize);
                            newCondition.setConditionSetIndex(conditionSetIndex);
                            newCondition.setDataId(dataId);
                            newCondition.setOperator(StringCondition.Operator.valueOf(operator));
                            newCondition.setPattern(pattern);
                            newCondition.setIgnoreCase(ignoreCase);
                            newCondition.setTenantId(tenantId);

                            initCondition(newCondition);
                            log.debugf("Init file - Inserting [%s]", newCondition);
                        }
                        if (type != null && !type.isEmpty() && type.equals("availability") && fields.length == 8) {
                            String dataId = fields[6];
                            String operator = fields[7];

                            AvailabilityCondition newCondition = new AvailabilityCondition();
                            newCondition.setTriggerId(triggerId);
                            newCondition.setTriggerMode(triggerMode);
                            newCondition.setConditionSetSize(conditionSetSize);
                            newCondition.setConditionSetIndex(conditionSetIndex);
                            newCondition.setDataId(dataId);
                            newCondition.setOperator(AvailabilityCondition.Operator.valueOf(operator));
                            newCondition.setTenantId(tenantId);

                            initCondition(newCondition);
                            log.debugf("Init file - Inserting [%s]", newCondition);
                        }
                    }
                }
            }
        } else {
            msgLog.warningFileNotFound("conditions.data");
        }
    }

    private void initCondition(Condition condition) throws Exception {
        Collection<Condition> conditions = getTriggerConditions(condition.getTenantId(), condition.getTriggerId(),
                condition.getTriggerMode());
        conditions.add(condition);
        setConditions(condition.getTenantId(), condition.getTriggerId(), condition.getTriggerMode(), conditions);
    }

    private void initDampenings(File initFolder) throws Exception {
        File dampening = new File(initFolder, "dampening.data");
        if (dampening.exists() && dampening.isFile()) {
            List<String> lines = null;
            try {
                lines = Files.readAllLines(Paths.get(dampening.toURI()), Charset.forName("UTF-8"));
            } catch (IOException e) {
                msgLog.warningReadingFile("dampening.data");
            }
            if (lines != null && !lines.isEmpty()) {
                for (String line : lines) {
                    if (line.startsWith("#")) {
                        continue;
                    }
                    String[] fields = line.split(",");
                    if (fields.length == 7) {
                        String tenantId = fields[0];
                        String triggerId = fields[1];
                        Trigger.Mode triggerMode = Trigger.Mode.valueOf(fields[2]);
                        String type = fields[3];
                        int evalTrueSetting = new Integer(fields[4]);
                        int evalTotalSetting = new Integer(fields[5]);
                        int evalTimeSetting = new Integer(fields[6]);

                        Dampening newDampening = new Dampening(triggerId, triggerMode, Dampening.Type.valueOf(type),
                                evalTrueSetting, evalTotalSetting, evalTimeSetting);

                        addDampening(tenantId, newDampening);
                        log.debugf("Init file - Inserting [%s]", newDampening);
                    }
                }
            }
        } else {
            msgLog.warningFileNotFound("dampening.data");
        }
    }

    private void initActions(File initFolder) throws Exception {
        File actions = new File(initFolder, "actions.data");
        if (actions.exists() && actions.isFile()) {
            List<String> lines = null;
            try {
                lines = Files.readAllLines(Paths.get(actions.toURI()), Charset.forName("UTF-8"));
            } catch (IOException e) {
                log.error(e.toString(), e);
            }
            if (lines != null && !lines.isEmpty()) {
                for (String line : lines) {
                    if (line.startsWith("#")) {
                        continue;
                    }
                    String[] fields = line.split(",");
                    if (fields.length > 3) {
                        String tenantId = fields[0];
                        String actionPlugin = fields[1];
                        String actionId = fields[2];

                        Map<String, String> newAction = new HashMap<>();
                        newAction.put("tenantId", tenantId);
                        newAction.put("actionPlugin", actionPlugin);
                        newAction.put("actionId", actionId);

                        for (int i = 3; i < fields.length; i++) {
                            String property = fields[i];
                            String[] properties = property.split("=");
                            if (properties.length == 2) {
                                newAction.put(properties[0], properties[1]);
                            }
                        }
                        addAction(tenantId, actionPlugin, actionId, newAction);
                        log.debugf("Init file - Inserting [%s]", newAction);
                    }
                }
            }
        } else {
            msgLog.warningFileNotFound("actions.data");
        }
    }

    @Override
    public void addAction(String tenantId, String actionPlugin, String actionId, Map<String, String> properties)
            throws Exception {
        if (isEmpty(tenantId)) {
            throw new IllegalArgumentException("TenantId must be not null");
        }
        if (isEmpty(actionPlugin)) {
            throw new IllegalArgumentException("ActionPlugin must be not null");
        }
        if (isEmpty(actionId)) {
            throw new IllegalArgumentException("ActionId must be not null");
        }
        if (properties == null || properties.isEmpty()) {
            throw new IllegalArgumentException("Properties must be not null");
        }
        properties.put("actionId", actionId);
        properties.put("actionPlugin", actionPlugin);
        properties.put("tenantId", tenantId);

        if (session == null) {
            throw new RuntimeException("Cassandra session is null");
        }
        PreparedStatement insertAction = CassStatement.get(session, CassStatement.INSERT_ACTION);
        if (insertAction == null) {
            throw new RuntimeException("insertAction PreparedStatement is null");
        }

        try {
            session.execute(insertAction.bind(tenantId, actionPlugin, actionId, properties));
        } catch (Exception e) {
            msgLog.errorDatabaseException(e.getMessage());
            throw e;
        }
    }

    @Override
    public void addTrigger(String tenantId, Trigger trigger) throws Exception {
        if (isEmpty(tenantId)) {
            throw new IllegalArgumentException("TenantId must be not null");
        }
        if (isEmpty(trigger)) {
            throw new IllegalArgumentException("TriggerId must be not null");
        }
        checkTenantId(tenantId, trigger);
        if (session == null) {
            throw new RuntimeException("Cassandra session is null");
        }
        PreparedStatement insertTrigger = CassStatement.get(session, CassStatement.INSERT_TRIGGER);
        if (insertTrigger == null) {
            throw new RuntimeException("insertTrigger PreparedStatement is null");
        }

        try {
            session.execute(insertTrigger.bind(trigger.getName(), trigger.getDescription(),
                    trigger.isAutoDisable(), trigger.isAutoResolve(), trigger.isAutoResolveAlerts(), trigger
                            .getSeverity().name(),
                    trigger.getFiringMatch().name(), trigger.getAutoResolveMatch().name(),
                    trigger.getId(), trigger.isEnabled(), trigger.getTenantId()));

            insertTriggerActions(trigger);
        } catch (Exception e) {
            msgLog.errorDatabaseException(e.getMessage());
            throw e;
        }
    }

    private void insertTriggerActions(Trigger trigger) throws Exception {
        PreparedStatement insertTriggerActions = CassStatement.get(session, CassStatement.INSERT_TRIGGER_ACTIONS);
        if (insertTriggerActions == null) {
            throw new RuntimeException("insertTriggerActions PreparedStatement is null");
        }
        if (trigger.getActions() != null) {
            List<ResultSetFuture> futures = trigger.getActions().keySet().stream()
                    .filter(actionPlugin -> trigger.getActions().get(actionPlugin) != null &&
                            !trigger.getActions().get(actionPlugin).isEmpty())
                    .map(actionPlugin -> session.executeAsync(insertTriggerActions.bind(trigger.getTenantId(),
                            trigger.getId(), actionPlugin, trigger.getActions().get(actionPlugin))))
                    .collect(Collectors.toList());
            Futures.allAsList(futures).get();
        }
    }

    @Override
    public void removeTrigger(String tenantId, String triggerId) throws Exception {
        if (isEmpty(tenantId)) {
            throw new IllegalArgumentException("TenantId must be not null");
        }
        if (isEmpty(triggerId)) {
            throw new IllegalArgumentException("TriggerId must be not null");
        }
        if (session == null) {
            throw new RuntimeException("Cassandra session is null");
        }
        PreparedStatement deleteDampenings = CassStatement.get(session, CassStatement.DELETE_DAMPENINGS);
        PreparedStatement deleteConditions = CassStatement.get(session, CassStatement.DELETE_CONDITIONS);
        PreparedStatement deleteTriggers = CassStatement.get(session, CassStatement.DELETE_TRIGGERS);
        if (deleteDampenings == null || deleteConditions == null || deleteTriggers == null) {
            throw new RuntimeException("delete*Triggers PreparedStatement is null");
        }
        try {
            deleteTags(tenantId, triggerId, null, null);
            List<ResultSetFuture> futures = new ArrayList<>();
            futures.add(session.executeAsync(deleteDampenings.bind(tenantId, triggerId)));
            futures.add(session.executeAsync(deleteConditions.bind(tenantId, triggerId)));
            futures.add(session.executeAsync(deleteTriggers.bind(tenantId, triggerId)));
            Futures.allAsList(futures).get();
        } catch (Exception e) {
            msgLog.errorDatabaseException(e.getMessage());
            throw e;
        }
    }

    @Override
    public Trigger updateTrigger(String tenantId, Trigger trigger) throws Exception {
        if (isEmpty(tenantId)) {
            throw new IllegalArgumentException("TenantId must be not null");
        }
        if (isEmpty(trigger)) {
            throw new IllegalArgumentException("TriggerId must be not null");
        }
        checkTenantId(tenantId, trigger);
        if (session == null) {
            throw new RuntimeException("Cassandra session is null");
        }
        PreparedStatement updateTrigger = CassStatement.get(session, CassStatement.UPDATE_TRIGGER);
        if (updateTrigger == null) {
            throw new RuntimeException("updateTrigger PreparedStatement is null");
        }
        try {
            session.execute(updateTrigger.bind(trigger.getName(), trigger.getDescription(), trigger.isAutoDisable(),
                    trigger.isAutoResolve(), trigger.isAutoResolveAlerts(), trigger.getSeverity().name(),
                    trigger.getFiringMatch().name(), trigger.getAutoResolveMatch().name(), trigger.isEnabled(),
                    trigger.getTenantId(), trigger.getId()));
            deleteTriggerActions(trigger);
            insertTriggerActions(trigger);
        } catch (Exception e) {
            msgLog.errorDatabaseException(e.getMessage());
            throw e;
        }

        if (initialized && null != alertsEngine) {
            alertsEngine.reloadTrigger(trigger.getTenantId(), trigger.getId());
        }

        notifyListeners(DefinitionsEvent.EventType.TRIGGER_CHANGE);

        return trigger;
    }

    private void deleteTriggerActions(Trigger trigger) throws Exception {
        PreparedStatement deleteTriggerActions = CassStatement.get(session, CassStatement.DELETE_TRIGGER_ACTIONS);
        if (deleteTriggerActions == null) {
            throw new RuntimeException("updateTrigger PreparedStatement is null");
        }
        session.execute(deleteTriggerActions.bind(trigger.getTenantId(), trigger.getId()));
    }

    @Override
    public Trigger getTrigger(String tenantId, String triggerId) throws Exception {
        if (isEmpty(tenantId)) {
            throw new IllegalArgumentException("TenantId must be not null");
        }
        if (isEmpty(triggerId)) {
            throw new IllegalArgumentException("TriggerId must be not null");
        }
        if (session == null) {
            throw new RuntimeException("Cassandra session is null");
        }
        PreparedStatement selectTrigger = CassStatement.get(session, CassStatement.SELECT_TRIGGER);
        if (selectTrigger == null) {
            throw new RuntimeException("selectTrigger PreparedStatement is null");
        }
        Trigger trigger = null;
        try {
            ResultSet rsTrigger = session.execute(selectTrigger.bind(tenantId, triggerId));
            Iterator<Row> itTrigger = rsTrigger.iterator();
            if (itTrigger.hasNext()) {
                Row row = itTrigger.next();
                trigger = mapTrigger(row);
                selectTriggerActions(trigger);
            }
        } catch (Exception e) {
            msgLog.errorDatabaseException(e.getMessage());
            throw e;
        }
        return trigger;
    }

    @Override
    public Collection<Trigger> getTriggers(String tenantId) throws Exception {
        if (isEmpty(tenantId)) {
            throw new IllegalArgumentException("TenantId must be not null");
        }
        if (session == null) {
            throw new RuntimeException("Cassandra session is null");
        }
        PreparedStatement selectTriggersTenant = CassStatement.get(session, CassStatement.SELECT_TRIGGERS_TENANT);
        if (selectTriggersTenant == null) {
            throw new RuntimeException("selectTriggersTenant PreparedStatement is null");
        }
        List<Trigger> triggers = new ArrayList<>();
        try {
            ResultSet rsTriggers = session.execute(selectTriggersTenant.bind(tenantId));
            for (Row row : rsTriggers) {
                Trigger trigger = mapTrigger(row);
                selectTriggerActions(trigger);
                triggers.add(trigger);
            }
        } catch (Exception e) {
            msgLog.errorDatabaseException(e.getMessage());
            throw e;
        }
        return triggers;
    }

    @Override
    public Collection<Trigger> getAllTriggers() throws Exception {
        if (session == null) {
            throw new RuntimeException("Cassandra session is null");
        }
        PreparedStatement selectTriggersAll = CassStatement.get(session, CassStatement.SELECT_TRIGGERS_ALL);
        if (selectTriggersAll == null) {
            throw new RuntimeException("selectTriggersAll PreparedStatement is null");
        }
        List<Trigger> triggers = new ArrayList<>();
        try {
            ResultSet rsTriggers = session.execute(selectTriggersAll.bind());
            for (Row row : rsTriggers) {
                Trigger trigger = mapTrigger(row);
                selectTriggerActions(trigger);
                triggers.add(trigger);
            }
        } catch (Exception e) {
            msgLog.errorDatabaseException(e.getMessage());
            throw e;
        }
        return triggers;
    }

    private void selectTriggerActions(Trigger trigger) throws Exception {
        if (trigger == null) {
            throw new IllegalArgumentException("Trigger must be not null");
        }
        PreparedStatement selectTriggerActions = CassStatement.get(session, CassStatement.SELECT_TRIGGER_ACTIONS);
        if (selectTriggerActions == null) {
            throw new RuntimeException("selectTriggerActions PreparedStatement is null");
        }
        ResultSet rsTriggerActions = session
                .execute(selectTriggerActions.bind(trigger.getTenantId(), trigger.getId()));
        for (Row row : rsTriggerActions) {
            String actionPlugin = row.getString("actionPlugin");
            Set<String> actions = row.getSet("actions", String.class);
            trigger.addActions(actionPlugin, actions);
        }
    }

    private Trigger mapTrigger(Row row) {
        Trigger trigger = new Trigger();

        trigger.setName(row.getString("name"));
        trigger.setDescription(row.getString("description"));
        trigger.setAutoDisable(row.getBool("autoDisable"));
        trigger.setAutoResolve(row.getBool("autoResolve"));
        trigger.setAutoResolveAlerts(row.getBool("autoResolveAlerts"));
        trigger.setSeverity(Severity.valueOf(row.getString("severity")));
        trigger.setFiringMatch(TriggerTemplate.Match.valueOf(row.getString("firingMatch")));
        trigger.setAutoResolveMatch(TriggerTemplate.Match.valueOf(row.getString("autoResolveMatch")));
        trigger.setId(row.getString("id"));
        trigger.setEnabled(row.getBool("enabled"));
        trigger.setTenantId(row.getString("tenantId"));

        return trigger;
    }

    @Override
    public Trigger copyTrigger(String tenantId, String triggerId, Map<String, String> dataIdMap) throws Exception {
        if (isEmpty(tenantId)) {
            throw new IllegalArgumentException("TenantId must be not null");
        }
        if (isEmpty(triggerId)) {
            throw new IllegalArgumentException("TriggerId must be not null");
        }
        if (isEmpty(dataIdMap)) {
            throw new IllegalArgumentException("DataIdMap must be not null");
        }
        Trigger trigger = getTrigger(tenantId, triggerId);
        if (trigger == null) {
            throw new IllegalArgumentException("Trigger not found for tenantId [ " + tenantId + "] and triggerId [" +
                    triggerId + "]");
        }
        // ensure we have a 1-1 mapping for the dataId substitution
        Set<String> dataIdTokens = new HashSet<>();
        Collection<Condition> conditions = getTriggerConditions(tenantId, triggerId, null);
        for (Condition c : conditions) {
            if (c instanceof CompareCondition) {
                dataIdTokens.add(c.getDataId());
                dataIdTokens.add(((CompareCondition) c).getData2Id());
            } else {
                dataIdTokens.add(c.getDataId());
            }
        }
        if (!dataIdTokens.equals(dataIdMap.keySet())) {
            throw new IllegalArgumentException(
                    "DataIdMap must contain the exact dataIds (keyset) expected by the condition set. Expected: "
                            + dataIdMap.keySet() + ", dataIdMap: " + dataIdMap.keySet());
        }
        Collection<Dampening> dampenings = getTriggerDampenings(tenantId, triggerId, null);

        Trigger newTrigger = new Trigger(trigger.getName());
        newTrigger.setName(trigger.getName());
        newTrigger.setDescription(trigger.getDescription());
        newTrigger.setSeverity(trigger.getSeverity());
        newTrigger.setFiringMatch(trigger.getFiringMatch());
        newTrigger.setAutoResolveMatch(trigger.getAutoResolveMatch());
        newTrigger.setActions(trigger.getActions());
        newTrigger.setTenantId(trigger.getTenantId());

        addTrigger(tenantId, newTrigger);

        for (Condition c : conditions) {
            Condition newCondition = null;
            if (c instanceof ThresholdCondition) {
                newCondition = new ThresholdCondition(newTrigger.getId(), c.getTriggerMode(),
                        c.getConditionSetSize(), c.getConditionSetIndex(), dataIdMap.get(c.getDataId()),
                        ((ThresholdCondition) c).getOperator(), ((ThresholdCondition) c).getThreshold());

            } else if (c instanceof ThresholdRangeCondition) {
                newCondition = new ThresholdRangeCondition(newTrigger.getId(), c.getTriggerMode(),
                        c.getConditionSetSize(), c.getConditionSetIndex(), dataIdMap.get(c.getDataId()),
                        ((ThresholdRangeCondition) c).getOperatorLow(),
                        ((ThresholdRangeCondition) c).getOperatorHigh(),
                        ((ThresholdRangeCondition) c).getThresholdLow(),
                        ((ThresholdRangeCondition) c).getThresholdHigh(),
                        ((ThresholdRangeCondition) c).isInRange());

            } else if (c instanceof AvailabilityCondition) {
                newCondition = new AvailabilityCondition(newTrigger.getId(), c.getTriggerMode(),
                        c.getConditionSetSize(), c.getConditionSetIndex(), dataIdMap.get(c.getDataId()),
                        ((AvailabilityCondition) c).getOperator());

            } else if (c instanceof CompareCondition) {
                newCondition = new CompareCondition(newTrigger.getId(), c.getTriggerMode(),
                        c.getConditionSetSize(), c.getConditionSetIndex(), dataIdMap.get(c.getDataId()),
                        ((CompareCondition) c).getOperator(),
                        ((CompareCondition) c).getData2Multiplier(),
                        dataIdMap.get(((CompareCondition) c).getData2Id()));

            } else if (c instanceof StringCondition) {
                newCondition = new StringCondition(newTrigger.getId(), c.getTriggerMode(),
                        c.getConditionSetSize(), c.getConditionSetIndex(), dataIdMap.get(c.getDataId()),
                        ((StringCondition) c).getOperator(), ((StringCondition) c).getPattern(),
                        ((StringCondition) c).isIgnoreCase());
            }
            if (newCondition != null) {
                newCondition.setTenantId(newTrigger.getTenantId());
                addCondition(newTrigger.getTenantId(), newTrigger.getId(), newCondition.getTriggerMode(), newCondition);
            }
        }

        for (Dampening d : dampenings) {
            Dampening newDampening = new Dampening(newTrigger.getId(), d.getTriggerMode(), d.getType(),
                    d.getEvalTrueSetting(), d.getEvalTotalSetting(), d.getEvalTimeSetting());
            newDampening.setTenantId(newTrigger.getTenantId());

            addDampening(newTrigger.getTenantId(), newDampening);
        }

        return newTrigger;
    }

    @Override
    public Dampening addDampening(String tenantId, Dampening dampening) throws Exception {
        if (isEmpty(tenantId)) {
            throw new IllegalArgumentException("TenantId must be not null");
        }
        if (isEmpty(dampening)) {
            throw new IllegalArgumentException("TriggerId must be not null");
        }
        checkTenantId(tenantId, dampening);
        if (session == null) {
            throw new RuntimeException("Cassandra session is null");
        }
        PreparedStatement insertDampening = CassStatement.get(session, CassStatement.INSERT_DAMPENING);
        if (insertDampening == null) {
            throw new RuntimeException("insertDampening PreparedStatement is null");
        }

        try {
            session.execute(insertDampening.bind(dampening.getTriggerId(), dampening.getTriggerMode().name(),
                    dampening.getType().name(), dampening.getEvalTrueSetting(), dampening.getEvalTotalSetting(),
                    dampening.getEvalTimeSetting(), dampening.getDampeningId(), dampening.getTenantId()));
        } catch (Exception e) {
            msgLog.errorDatabaseException(e.getMessage());
            throw e;
        }

        if (initialized && null != alertsEngine) {
            alertsEngine.reloadTrigger(dampening.getTenantId(), dampening.getTriggerId());
        }

        notifyListeners(DefinitionsEvent.EventType.DAMPENING_CHANGE);

        return dampening;
    }

    @Override
    public void removeDampening(String tenantId, String dampeningId) throws Exception {
        if (isEmpty(tenantId)) {
            throw new IllegalArgumentException("TenantId must be not null");
        }
        if (isEmpty(dampeningId)) {
            throw new IllegalArgumentException("dampeningId must be not null");
        }
        if (session == null) {
            throw new RuntimeException("Cassandra session is null");
        }
        PreparedStatement deleteDampeningId = CassStatement.get(session, CassStatement.DELETE_DAMPENING_ID);
        if (deleteDampeningId == null) {
            throw new RuntimeException("deleteDampeningId PreparedStatement is null");
        }

        Dampening dampening = getDampening(tenantId, dampeningId);
        if (dampening == null) {
            log.debugf("Ignoring removeDampening(" + dampeningId + "), the Dampening does not exist.");
            return;
        }

        try {
            session.execute(deleteDampeningId.bind(dampening.getTenantId(), dampening.getTriggerId(),
                    dampening.getTriggerMode().name(), dampeningId));
        } catch (Exception e) {
            msgLog.errorDatabaseException(e.getMessage());
            throw e;
        }

        if (initialized && null != alertsEngine) {
            alertsEngine.reloadTrigger(dampening.getTenantId(), dampening.getTriggerId());
        }

        notifyListeners(DefinitionsEvent.EventType.DAMPENING_CHANGE);
    }

    @Override
    public Dampening updateDampening(String tenantId, Dampening dampening) throws Exception {
        if (isEmpty(tenantId)) {
            throw new IllegalArgumentException("TenantId must be not null");
        }
        if (isEmpty(dampening)) {
            throw new IllegalArgumentException("DampeningId must be not null");
        }
        checkTenantId(tenantId, dampening);
        if (session == null) {
            throw new RuntimeException("Cassandra session is null");
        }
        PreparedStatement updateDampeningId = CassStatement.get(session, CassStatement.UPDATE_DAMPENING_ID);
        if (updateDampeningId == null) {
            throw new RuntimeException("updateDampeningId PreparedStatement is null");
        }

        try {
            session.execute(updateDampeningId.bind(dampening.getType().name(), dampening.getEvalTrueSetting(),
                    dampening.getEvalTotalSetting(), dampening.getEvalTimeSetting(), dampening.getTenantId(),
                    dampening.getTriggerId(), dampening.getTriggerMode().name(), dampening.getDampeningId()));
        } catch (Exception e) {
            msgLog.errorDatabaseException(e.getMessage());
            throw e;
        }

        if (initialized && null != alertsEngine) {
            alertsEngine.reloadTrigger(dampening.getTenantId(), dampening.getTriggerId());
        }

        notifyListeners(DefinitionsEvent.EventType.DAMPENING_CHANGE);

        return dampening;
    }

    @Override
    public Dampening getDampening(String tenantId, String dampeningId) throws Exception {
        if (isEmpty(tenantId)) {
            throw new IllegalArgumentException("TenantId must be not null");
        }
        if (isEmpty(dampeningId)) {
            throw new IllegalArgumentException("DampeningId must be not null");
        }
        if (session == null) {
            throw new RuntimeException("Cassandra session is null");
        }
        PreparedStatement selectDampeningId = CassStatement.get(session, CassStatement.SELECT_DAMPENING_ID);
        if (selectDampeningId == null) {
            throw new RuntimeException("selectDampeningId PreparedStatement is null");
        }

        Dampening dampening = null;
        try {
            ResultSet rsDampening = session.execute(selectDampeningId.bind(tenantId, dampeningId));
            Iterator<Row> itDampening = rsDampening.iterator();
            if (itDampening.hasNext()) {
                Row row = itDampening.next();
                dampening = mapDampening(row);
            }
        } catch (Exception e) {
            msgLog.errorDatabaseException(e.getMessage());
            throw e;
        }
        return dampening;
    }

    @Override
    public Collection<Dampening> getTriggerDampenings(String tenantId, String triggerId, Trigger.Mode triggerMode)
            throws Exception {
        if (isEmpty(tenantId)) {
            throw new IllegalArgumentException("TenantId must be not null");
        }
        if (isEmpty(triggerId)) {
            throw new IllegalArgumentException("TriggerId must be not null");
        }
        if (session == null) {
            throw new RuntimeException("Cassandra session is null");
        }
        PreparedStatement selectTriggerDampenings = CassStatement
                .get(session, CassStatement.SELECT_TRIGGER_DAMPENINGS);
        PreparedStatement selectTriggerDampeningsMode = CassStatement.get(session,
                CassStatement.SELECT_TRIGGER_DAMPENINGS_MODE);
        if (selectTriggerDampenings == null || selectTriggerDampeningsMode == null) {
            throw new RuntimeException("selectTriggerDampenings* PreparedStatement is null");
        }
        List<Dampening> dampenings = new ArrayList<>();
        try {
            ResultSet rsDampenings;
            if (triggerMode == null) {
                rsDampenings = session.execute(selectTriggerDampenings.bind(tenantId, triggerId));
            } else {
                rsDampenings = session.execute(selectTriggerDampeningsMode.bind(tenantId, triggerId,
                        triggerMode.name()));
            }
            mapDampenings(rsDampenings, dampenings);
        } catch (Exception e) {
            msgLog.errorDatabaseException(e.getMessage());
            throw e;
        }
        return dampenings;
    }

    @Override
    public Collection<Dampening> getAllDampenings() throws Exception {
        if (session == null) {
            throw new RuntimeException("Cassandra session is null");
        }
        PreparedStatement selectDampeningsAll = CassStatement.get(session, CassStatement.SELECT_DAMPENINGS_ALL);
        if (selectDampeningsAll == null) {
            throw new RuntimeException("selectDampeningsAll PreparedStatement is null");
        }
        List<Dampening> dampenings = new ArrayList<>();
        try {
            ResultSet rsDampenings = session.execute(selectDampeningsAll.bind());
            mapDampenings(rsDampenings, dampenings);
        } catch (Exception e) {
            msgLog.errorDatabaseException(e.getMessage());
            throw e;
        }
        return dampenings;
    }

    @Override
    public Collection<Dampening> getDampenings(String tenantId) throws Exception {
        if (isEmpty(tenantId)) {
            throw new IllegalArgumentException("TenantId must be not null");
        }
        if (session == null) {
            throw new RuntimeException("Cassandra session is null");
        }
        PreparedStatement selectDampeningsByTenant = CassStatement.get(session,
                CassStatement.SELECT_DAMPENINGS_BY_TENANT);
        if (selectDampeningsByTenant == null) {
            throw new RuntimeException("selectDampeningsByTenant PreparedStatement is null");
        }
        List<Dampening> dampenings = new ArrayList<>();
        try {
            ResultSet rsDampenings = session.execute(selectDampeningsByTenant.bind(tenantId));
            mapDampenings(rsDampenings, dampenings);
        } catch (Exception e) {
            msgLog.errorDatabaseException(e.getMessage());
            throw e;
        }
        return dampenings;
    }

    private void mapDampenings(ResultSet rsDampenings, List<Dampening> dampenings) throws Exception {
        for (Row row : rsDampenings) {
            Dampening dampening = mapDampening(row);
            dampenings.add(dampening);
        }
    }

    private Dampening mapDampening(Row row) {
        Dampening dampening = new Dampening();
        dampening.setTenantId(row.getString("tenantId"));
        dampening.setTriggerId(row.getString("triggerId"));
        dampening.setTriggerMode(Trigger.Mode.valueOf(row.getString("triggerMode")));
        dampening.setType(Dampening.Type.valueOf(row.getString("type")));
        dampening.setEvalTrueSetting(row.getInt("evalTrueSetting"));
        dampening.setEvalTotalSetting(row.getInt("evalTotalSetting"));
        dampening.setEvalTimeSetting(row.getLong("evalTimeSetting"));
        return dampening;
    }

    @Override
    public Collection<Condition> addCondition(String tenantId, String triggerId, Trigger.Mode triggerMode,
            Condition condition) throws Exception {
        if (isEmpty(tenantId)) {
            throw new IllegalArgumentException("TenantId must be not null");
        }
        if (isEmpty(triggerId)) {
            throw new IllegalArgumentException("TriggerId must be not null");
        }
        if (triggerMode == null) {
            throw new IllegalArgumentException("TriggerMode must be not null");
        }
        if (condition == null) {
            throw new IllegalArgumentException("Condition must be not null");
        }
        Collection<Condition> conditions = getTriggerConditions(tenantId, triggerId, triggerMode);
        conditions.add(condition);
        int i = 0;
        for (Condition c : conditions) {
            c.setConditionSetSize(conditions.size());
            c.setConditionSetIndex(++i);
        }

        return setConditions(tenantId, triggerId, triggerMode, conditions);
    }

    @Override
    public Collection<Condition> removeCondition(String tenantId, String conditionId) throws Exception {
        if (isEmpty(tenantId)) {
            throw new IllegalArgumentException("TenantId must be not null");
        }
        if (isEmpty(conditionId)) {
            throw new IllegalArgumentException("ConditionId must be not null");
        }

        Condition condition = getCondition(tenantId, conditionId);
        if (null == condition) {
            log.debugf("Ignoring removeCondition [%s], the condition does not exist.", conditionId);
            return null;
        }

        String triggerId = condition.getTriggerId();
        Trigger.Mode triggerMode = condition.getTriggerMode();
        Collection<Condition> conditions = getTriggerConditions(tenantId, triggerId, triggerMode);

        int i = 0;
        int size = conditions.size() - 1;
        Collection<Condition> newConditions = new ArrayList<>(size);
        for (Condition c : conditions) {
            if (!c.getConditionId().equals(conditionId)) {
                c.setConditionSetSize(conditions.size());
                c.setConditionSetIndex(++i);
                newConditions.add(c);
            }
        }
        return setConditions(tenantId, triggerId, triggerMode, newConditions);
    }

    @Override
    public Collection<Condition> updateCondition(String tenantId, Condition condition) throws Exception {
        if (isEmpty(tenantId)) {
            throw new IllegalArgumentException("TenantId must be not null");
        }
        if (condition == null) {
            throw new IllegalArgumentException("Condition must be not null");
        }

        String conditionId = condition.getConditionId();
        if (isEmpty(conditionId)) {
            throw new IllegalArgumentException("ConditionId must be not null");
        }

        Condition existingCondition = getCondition(tenantId, conditionId);
        if (null == existingCondition) {
            throw new IllegalArgumentException("ConditionId [" + conditionId + "] on tenant " + tenantId +
                    " does not exist.");
        }
        String triggerId = existingCondition.getTriggerId();
        Trigger.Mode triggerMode = existingCondition.getTriggerMode();
        Collection<Condition> conditions = getTriggerConditions(tenantId, triggerId, triggerMode);

        int size = conditions.size();
        Collection<Condition> newConditions = new ArrayList<>(size);
        for (Condition c : conditions) {
            if (c.getConditionId().equals(conditionId)) {
                newConditions.add(condition);
            } else {
                newConditions.add(c);
            }
        }

        return setConditions(tenantId, triggerId, triggerMode, newConditions);
    }

    @Override
    public Collection<Condition> setConditions(String tenantId, String triggerId, Trigger.Mode triggerMode,
            Collection<Condition> conditions) throws Exception {
        if (isEmpty(tenantId)) {
            throw new IllegalArgumentException("TenantId must be not null");
        }
        if (isEmpty(triggerId)) {
            throw new IllegalArgumentException("TriggerId must be not null");
        }
        if (triggerMode == null) {
            throw new IllegalArgumentException("TriggerMode must be not null");
        }
        if (conditions == null) {
            throw new IllegalArgumentException("Conditions must be not null");
        }
        if (session == null) {
            throw new RuntimeException("Cassandra session is null");
        }
        PreparedStatement insertConditionAvailability = CassStatement.get(session,
                CassStatement.INSERT_CONDITION_AVAILABILITY);
        PreparedStatement insertConditionCompare = CassStatement.get(session, CassStatement.INSERT_CONDITION_COMPARE);
        PreparedStatement insertConditionString = CassStatement.get(session, CassStatement.INSERT_CONDITION_STRING);
        PreparedStatement insertConditionThreshold = CassStatement.get(session,
                CassStatement.INSERT_CONDITION_THRESHOLD);
        PreparedStatement insertConditionThresholdRange = CassStatement.get(session,
                CassStatement.INSERT_CONDITION_THRESHOLD_RANGE);
        if (insertConditionAvailability == null
                || insertConditionCompare == null
                || insertConditionString == null
                || insertConditionThreshold == null
                || insertConditionThresholdRange == null) {
            throw new RuntimeException("insert*Condition PreparedStatement is null");
        }
        // Get rid of the prior condition set
        removeConditions(tenantId, triggerId, triggerMode);

        // Now add the new condition set
        try {
            List<String> dataIds = new ArrayList<>(2);

            List<ResultSetFuture> futures = new ArrayList<>();

            int i = 0;
            for (Condition cond : conditions) {
                cond.setTenantId(tenantId);
                cond.setTriggerId(triggerId);
                cond.setTriggerMode(triggerMode);
                cond.setConditionSetSize(conditions.size());
                cond.setConditionSetIndex(++i);

                dataIds.add(cond.getDataId());

                if (cond instanceof AvailabilityCondition) {

                    AvailabilityCondition aCond = (AvailabilityCondition) cond;
<<<<<<< HEAD
                    futures.add(session.executeAsync(insertAvailabilityCondition.bind(aCond.getTenantId(), aCond
=======
                    futures.add(session.executeAsync(insertConditionAvailability.bind(aCond.getTenantId(), aCond
>>>>>>> db15cdbe
                            .getTriggerId(),
                            aCond.getTriggerMode().name(), aCond.getConditionSetSize(), aCond.getConditionSetIndex(),
                            aCond.getConditionId(), aCond.getDataId(), aCond.getOperator().name())));

                } else if (cond instanceof CompareCondition) {

                    CompareCondition cCond = (CompareCondition) cond;
                    dataIds.add(cCond.getData2Id());
                    futures.add(session.executeAsync(insertConditionCompare.bind(cCond.getTenantId(),
                            cCond.getTriggerId(), cCond.getTriggerMode().name(), cCond.getConditionSetSize(),
                            cCond.getConditionSetIndex(), cCond.getConditionId(), cCond.getDataId(),
                            cCond.getOperator().name(), cCond.getData2Id(), cCond.getData2Multiplier())));

                } else if (cond instanceof StringCondition) {

                    StringCondition sCond = (StringCondition) cond;
<<<<<<< HEAD
                    futures.add(session.executeAsync(insertStringCondition.bind(sCond.getTenantId(), sCond
=======
                    futures.add(session.executeAsync(insertConditionString.bind(sCond.getTenantId(), sCond
>>>>>>> db15cdbe
                            .getTriggerId(), sCond.getTriggerMode().name(), sCond.getConditionSetSize(),
                            sCond.getConditionSetIndex(), sCond.getConditionId(), sCond.getDataId(),
                            sCond.getOperator().name(), sCond.getPattern(), sCond.isIgnoreCase())));

                } else if (cond instanceof ThresholdCondition) {

                    ThresholdCondition tCond = (ThresholdCondition) cond;
<<<<<<< HEAD
                    futures.add(session.executeAsync(insertThresholdCondition.bind(tCond.getTenantId(),
=======
                    futures.add(session.executeAsync(insertConditionThreshold.bind(tCond.getTenantId(),
>>>>>>> db15cdbe
                            tCond.getTriggerId(), tCond.getTriggerMode().name(), tCond.getConditionSetSize(),
                            tCond.getConditionSetIndex(), tCond.getConditionId(), tCond.getDataId(),
                            tCond.getOperator().name(), tCond.getThreshold())));

                } else if (cond instanceof ThresholdRangeCondition) {

                    ThresholdRangeCondition rCond = (ThresholdRangeCondition) cond;
<<<<<<< HEAD
                    futures.add(session.executeAsync(insertThresholdRangeCondition.bind(rCond.getTenantId(),
=======
                    futures.add(session.executeAsync(insertConditionThresholdRange.bind(rCond.getTenantId(),
>>>>>>> db15cdbe
                            rCond.getTriggerId(), rCond.getTriggerMode().name(), rCond.getConditionSetSize(),
                            rCond.getConditionSetIndex(), rCond.getConditionId(), rCond.getDataId(),
                            rCond.getOperatorLow().name(), rCond.getOperatorHigh().name(), rCond.getThresholdLow(),
                            rCond.getThresholdHigh(), rCond.isInRange())));
                }

                // generate the automatic dataId tags for search
                for (String dataId : dataIds) {
                    insertTag(cond.getTenantId(), cond.getTriggerId(), "dataId", dataId, false);
                }
                dataIds.clear();
            }
            Futures.allAsList(futures).get();

        } catch (Exception e) {
            msgLog.errorDatabaseException(e.getMessage());
            throw e;
        }

        if (initialized && alertsEngine != null) {
            alertsEngine.reloadTrigger(tenantId, triggerId);
        }

        notifyListeners(DefinitionsEvent.EventType.CONDITION_CHANGE);

        return conditions;
    }

    private void insertTag(String tenantId, String triggerId, String category, String name, boolean visible)
            throws Exception {

        // If the desired Tag already exists just return
        if (!getTags(tenantId, triggerId, category, name).isEmpty()) {
            return;
        }
        PreparedStatement insertTag = CassStatement.get(session, CassStatement.INSERT_TAG);
        if (insertTag == null) {
            throw new RuntimeException("insertTag PreparedStatement is null");
        }
        session.execute(insertTag.bind(tenantId, triggerId, category, name, visible));
        insertTriggerByTagIndex(tenantId, category, name, triggerId);
    }

    private void insertTriggerByTagIndex(String tenantId, String category, String name, String triggerId) {
        Set<String> triggers = getTriggersByTags(tenantId, category, name);
        triggers = new HashSet<>(triggers);
        if (triggers.isEmpty()) {
            triggers.add(triggerId);
            PreparedStatement insertTagsTriggers = CassStatement.get(session, CassStatement.INSERT_TAGS_TRIGGERS);
            if (insertTagsTriggers == null) {
                throw new RuntimeException("insertTagsTriggers PreparedStatement is null");
            }
            session.execute(insertTagsTriggers.bind(tenantId, category, name, triggers));
        } else {
            if (!triggers.contains(triggerId)) {
                triggers.add(triggerId);
                PreparedStatement updateTagsTriggers = CassStatement.get(session, CassStatement.UPDATE_TAGS_TRIGGERS);
                if (updateTagsTriggers == null) {
                    throw new RuntimeException("updateTagsTriggers PreparedStatement is null");
                }
                session.execute(updateTagsTriggers.bind(triggers, tenantId, name));
            }
        }
    }

    @SuppressWarnings("unchecked")
    private Set<String> getTriggersByTags(String tenantId, String category, String name) {
        Set triggerTags = new HashSet<>();

        PreparedStatement selectTagsTriggers = CassStatement.get(session,
                CassStatement.SELECT_TAGS_TRIGGERS_BY_CATEGORY_AND_NAME);
        if (selectTagsTriggers == null) {
            throw new RuntimeException("selectTagsTriggers PreparedStatement is null");
        }
        ResultSet rsTriggersTags = session.execute(selectTagsTriggers.bind(tenantId, category, name));
        for (Row row : rsTriggersTags) {
            triggerTags = row.getSet("triggers", String.class);
        }
        return triggerTags;
    }

    private List<Tag> getTags(String tenantId, String triggerId, String category, String name)
            throws Exception {
        BoundStatement boundTags;
        if (!isEmpty(category) && !isEmpty(name)) {
            PreparedStatement selectTagsByCategoryAndName = CassStatement.get(session,
                    CassStatement.SELECT_TAGS_BY_CATEGORY_AND_NAME);
            if (selectTagsByCategoryAndName == null) {
                throw new RuntimeException("selectTagsByCategoryAndName PreparedStatement is null");
            }
            boundTags = selectTagsByCategoryAndName.bind(tenantId, triggerId, category, name);
        } else if (!isEmpty(category)) {
            PreparedStatement selectTagsByCategory = CassStatement.get(session, CassStatement.SELECT_TAGS_BY_CATEGORY);
            if (selectTagsByCategory == null) {
                throw new RuntimeException("selectTagsByCategory PreparedStatement is null");
            }
            boundTags = selectTagsByCategory.bind(tenantId, triggerId, category);
        } else if (!isEmpty(name)) {
            PreparedStatement selectTagsByName = CassStatement.get(session, CassStatement.SELECT_TAGS_BY_NAME);
            if (selectTagsByName == null) {
                throw new RuntimeException("selectTagsByName PreparedStatement is null");
            }
            boundTags = selectTagsByName.bind(tenantId, triggerId, name);
        } else {
            PreparedStatement selectTags = CassStatement.get(session, CassStatement.SELECT_TAGS);
            boundTags = selectTags.bind(tenantId, triggerId);
        }

        List<Tag> tags = new ArrayList<>();
        ResultSet rsTags = session.execute(boundTags);
        for (Row row : rsTags) {
            Tag tag = new Tag();
            tag.setTenantId(row.getString("tenantId"));
            tag.setTriggerId(row.getString("triggerId"));
            tag.setCategory(row.getString("category"));
            tag.setName(row.getString("name"));
            tag.setVisible(row.getBool("visible"));
            tags.add(tag);
        }
        return tags;
    }

    private void notifyListeners(DefinitionsEvent.EventType eventType) {
        DefinitionsEvent de = new DefinitionsEvent(eventType);
        for (DefinitionsListener dl : listeners) {
            log.debugf("Notified Listener %s", eventType.name());
            dl.onChange(de);
        }
    }

    private void removeConditions(String tenantId, String triggerId, Trigger.Mode triggerMode) throws Exception {
        if (isEmpty(tenantId)) {
            throw new IllegalArgumentException("TenantId must not be null");
        }
        if (isEmpty(triggerId)) {
            throw new IllegalArgumentException("TriggerId must not be null");
        }
        if (triggerMode == null) {
            throw new IllegalArgumentException("TriggerMode must not be null");
        }
        if (session == null) {
            throw new RuntimeException("Cassandra session is null");
        }
        PreparedStatement deleteConditionsMode = CassStatement.get(session, CassStatement.DELETE_CONDITIONS_MODE);
        if (deleteConditionsMode == null) {
            throw new RuntimeException("deleteConditionsMode PreparedStatement is null");
        }
        try {
            session.execute(deleteConditionsMode.bind(tenantId, triggerId, triggerMode.name()));

            // if removing conditions remove the automatically-added dataId tags
            deleteTags(tenantId, triggerId, "dataId", null);

        } catch (Exception e) {
            msgLog.errorDatabaseException(e.getMessage());
            throw e;
        }
    }

    private void deleteTags(String tenantId, String triggerId, String category, String name) throws Exception {
        if (session == null) {
            throw new RuntimeException("Cassandra session is null");
        }
        BoundStatement boundTags;
        if (!isEmpty(name)) {
            PreparedStatement deleteTagsByName = CassStatement.get(session, CassStatement.DELETE_TAGS_BY_NAME);
            if (deleteTagsByName == null) {
                throw new RuntimeException("deleteTagsByName PreparedStatement is null");
            }
            boundTags = deleteTagsByName.bind(tenantId, triggerId, name);
        } else {
            PreparedStatement deleteTags = CassStatement.get(session, CassStatement.DELETE_TAGS);
            if (deleteTags == null) {
                throw new RuntimeException("deleteTags PreparedStatement is null");
            }
            boundTags = deleteTags.bind(tenantId, triggerId);
        }
        try {
            deleteTriggerByTagIndex(tenantId, triggerId, category, name);
            session.execute(boundTags);
        } catch (Exception e) {
            msgLog.errorDatabaseException(e.getMessage());
            throw e;
        }
    }

    private void deleteTriggerByTagIndex(String tenantId, String triggerId, String category, String name)
            throws Exception {
        List<Tag> tags;
        if (category == null || name == null) {
            tags = getTriggerTags(tenantId, triggerId, category);
        } else {
            tags = new ArrayList<>();
            Tag singleTag = new Tag();
            singleTag.setTenantId(tenantId);
            singleTag.setCategory(category);
            singleTag.setName(name);
            tags.add(singleTag);
        }

        for (Tag tag : tags) {
            Set<String> triggers = getTriggersByTags(tag.getTenantId(), tag.getCategory(), tag.getName());
            if (triggers.size() > 1) {
                Set<String> updateTriggers = new HashSet<>(triggers);
                updateTriggers.remove(triggerId);
                PreparedStatement updateTagsTriggers = CassStatement.get(session, CassStatement.UPDATE_TAGS_TRIGGERS);
                if (updateTagsTriggers == null) {
                    throw new RuntimeException("updateTagsTriggers PreparedStatement is null");
                }
                session.execute(updateTagsTriggers.bind(triggers, tag.getTenantId(), tag.getName()));
            } else {
                PreparedStatement deleteTagsTriggers = CassStatement.get(session, CassStatement.DELETE_TAGS_TRIGGERS);
                if (deleteTagsTriggers == null) {
                    throw new RuntimeException("deleteTagsTriggers PreparedStatement is null");
                }
                session.execute(deleteTagsTriggers.bind(tag.getTenantId(), tag.getName()));
            }
        }
    }

    @Override
    public Condition getCondition(String tenantId, String conditionId) throws Exception {
        if (isEmpty(tenantId)) {
            throw new IllegalArgumentException("TenantId must be not null");
        }
        if (isEmpty(conditionId)) {
            throw new IllegalArgumentException("conditionId must be not null");
        }
        if (session == null) {
            throw new RuntimeException("Cassandra session is null");
        }
        PreparedStatement selectConditionId = CassStatement.get(session, CassStatement.SELECT_CONDITION_ID);
        if (selectConditionId == null) {
            throw new RuntimeException("selectConditionId PreparedStatement is null");
        }
        Condition condition = null;
        try {
            ResultSet rsCondition = session.execute(selectConditionId.bind(tenantId, conditionId));
            Iterator<Row> itCondition = rsCondition.iterator();
            if (itCondition.hasNext()) {
                Row row = itCondition.next();
                condition = mapCondition(row);
            }
        } catch (Exception e) {
            msgLog.errorDatabaseException(e.getMessage());
            throw e;
        }

        return condition;
    }

    @Override
    public Collection<Condition> getTriggerConditions(String tenantId, String triggerId, Trigger.Mode triggerMode)
            throws Exception {
        if (isEmpty(tenantId)) {
            throw new IllegalArgumentException("TenantId must be not null");
        }
        if (isEmpty(triggerId)) {
            throw new IllegalArgumentException("triggerId must be not null");
        }
        if (session == null) {
            throw new RuntimeException("Cassandra session is null");
        }
        PreparedStatement selectTriggerConditions = CassStatement
                .get(session, CassStatement.SELECT_TRIGGER_CONDITIONS);
        PreparedStatement selectTriggerConditionsTriggerMode = CassStatement.get(session,
                CassStatement.SELECT_TRIGGER_CONDITIONS_TRIGGER_MODE);
        if (selectTriggerConditions == null || selectTriggerConditionsTriggerMode == null) {
            throw new RuntimeException("selectTriggerConditions* PreparedStatement is null");
        }
        List<Condition> conditions = new ArrayList<>();
        try {
            ResultSet rsConditions;
            if (triggerMode == null) {
                rsConditions = session.execute(selectTriggerConditions.bind(tenantId, triggerId));
            } else {
                rsConditions = session.execute(selectTriggerConditionsTriggerMode.bind(tenantId, triggerId,
                        triggerMode.name()));
            }
            mapConditions(rsConditions, conditions);
        } catch (Exception e) {
            msgLog.errorDatabaseException(e.getMessage());
            throw e;
        }

        return conditions;
    }

    @Override
    public Collection<Condition> getAllConditions() throws Exception {
        if (session == null) {
            throw new RuntimeException("Cassandra session is null");
        }
        PreparedStatement selectConditionsAll = CassStatement.get(session, CassStatement.SELECT_CONDITIONS_ALL);
        if (selectConditionsAll == null) {
            throw new RuntimeException("selectConditionsAll PreparedStatement is null");
        }
        List<Condition> conditions = new ArrayList<>();
        try {
            ResultSet rsConditions = session.execute(selectConditionsAll.bind());
            mapConditions(rsConditions, conditions);
        } catch (Exception e) {
            msgLog.errorDatabaseException(e.getMessage());
            throw e;
        }
        return conditions;
    }

    @Override
    public Collection<Condition> getConditions(String tenantId) throws Exception {
        if (isEmpty(tenantId)) {
            throw new IllegalArgumentException("TenantId must be not null");
        }
        if (session == null) {
            throw new RuntimeException("Cassandra session is null");
        }
        PreparedStatement selectConditionsByTenant = CassStatement.get(session,
                CassStatement.SELECT_CONDITIONS_BY_TENANT);
        if (selectConditionsByTenant == null) {
            throw new RuntimeException("selectConditionsByTenant PreparedStatement is null");
        }
        List<Condition> conditions = new ArrayList<>();
        try {
            ResultSet rsConditions = session.execute(selectConditionsByTenant.bind(tenantId));
            mapConditions(rsConditions, conditions);
        } catch (Exception e) {
            msgLog.errorDatabaseException(e.getMessage());
            throw e;
        }
        return conditions;
    }

    private void mapConditions(ResultSet rsConditions, List<Condition> conditions) throws Exception {
        for (Row row : rsConditions) {
            Condition condition = mapCondition(row);
            if (condition != null) {
                conditions.add(condition);
            }
        }
    }

    private Condition mapCondition(Row row) throws Exception {
        Condition condition = null;
        String type = row.getString("type");
        if (type != null && !type.isEmpty()) {
            if (type.equals(Condition.Type.AVAILABILITY.name())) {
                AvailabilityCondition aCondition = new AvailabilityCondition();
                aCondition.setTenantId(row.getString("tenantId"));
                aCondition.setTriggerId(row.getString("triggerId"));
                aCondition.setTriggerMode(Trigger.Mode.valueOf(row.getString("triggerMode")));
                aCondition.setConditionSetSize(row.getInt("conditionSetSize"));
                aCondition.setConditionSetIndex(row.getInt("conditionSetIndex"));
                aCondition.setDataId(row.getString("dataId"));
                aCondition.setOperator(AvailabilityCondition.Operator.valueOf(row.getString("operator")));
                condition = aCondition;
            } else if (type.equals(Condition.Type.COMPARE.name())) {
                CompareCondition cCondition = new CompareCondition();
                cCondition.setTenantId(row.getString("tenantId"));
                cCondition.setTriggerId(row.getString("triggerId"));
                cCondition.setTriggerMode(Trigger.Mode.valueOf(row.getString("triggerMode")));
                cCondition.setConditionSetSize(row.getInt("conditionSetSize"));
                cCondition.setConditionSetIndex(row.getInt("conditionSetIndex"));
                cCondition.setDataId(row.getString("dataId"));
                cCondition.setOperator(CompareCondition.Operator.valueOf(row.getString("operator")));
                cCondition.setData2Id(row.getString("data2Id"));
                cCondition.setData2Multiplier(row.getDouble("data2Multiplier"));
                condition = cCondition;
            } else if (type.equals(Condition.Type.STRING.name())) {
                StringCondition sCondition = new StringCondition();
                sCondition.setTenantId(row.getString("tenantId"));
                sCondition.setTriggerId(row.getString("triggerId"));
                sCondition.setTriggerMode(Trigger.Mode.valueOf(row.getString("triggerMode")));
                sCondition.setConditionSetSize(row.getInt("conditionSetSize"));
                sCondition.setConditionSetIndex(row.getInt("conditionSetIndex"));
                sCondition.setDataId(row.getString("dataId"));
                sCondition.setOperator(StringCondition.Operator.valueOf(row.getString("operator")));
                sCondition.setPattern(row.getString("pattern"));
                sCondition.setIgnoreCase(row.getBool("ignoreCase"));
                condition = sCondition;
            } else if (type.equals(Condition.Type.THRESHOLD.name())) {
                ThresholdCondition tCondition = new ThresholdCondition();
                tCondition.setTenantId(row.getString("tenantId"));
                tCondition.setTriggerId(row.getString("triggerId"));
                tCondition.setTriggerMode(Trigger.Mode.valueOf(row.getString("triggerMode")));
                tCondition.setConditionSetSize(row.getInt("conditionSetSize"));
                tCondition.setConditionSetIndex(row.getInt("conditionSetIndex"));
                tCondition.setDataId(row.getString("dataId"));
                tCondition.setOperator(ThresholdCondition.Operator.valueOf(row.getString("operator")));
                tCondition.setThreshold(row.getDouble("threshold"));
                condition = tCondition;
            } else if (type.equals(Condition.Type.RANGE.name())) {
                ThresholdRangeCondition rCondition = new ThresholdRangeCondition();
                rCondition.setTenantId(row.getString("tenantId"));
                rCondition.setTriggerId(row.getString("triggerId"));
                rCondition.setTriggerMode(Trigger.Mode.valueOf(row.getString("triggerMode")));
                rCondition.setConditionSetSize(row.getInt("conditionSetSize"));
                rCondition.setConditionSetIndex(row.getInt("conditionSetIndex"));
                rCondition.setDataId(row.getString("dataId"));
                rCondition.setOperatorLow(ThresholdRangeCondition.Operator.valueOf(row.getString
                        ("operatorLow")));
                rCondition.setOperatorHigh(ThresholdRangeCondition.Operator.valueOf(row.getString
                        ("operatorHigh")));
                rCondition.setThresholdLow(row.getDouble("thresholdLow"));
                rCondition.setThresholdHigh(row.getDouble("thresholdHigh"));
                rCondition.setInRange(row.getBool("inRange"));
                condition = rCondition;
            } else {
                log.debugf("Wrong condition type found: " + type);
            }
        } else {
            log.debugf("Wrong condition type: null or empty");
        }
        return condition;
    }

    @Override
    public void addActionPlugin(String actionPlugin, Set<String> properties) throws Exception {
        if (actionPlugin == null || actionPlugin.isEmpty()) {
            throw new IllegalArgumentException("actionPlugin must be not null");
        }
        if (properties == null || properties.isEmpty()) {
            throw new IllegalArgumentException("properties must be not null");
        }
        if (session == null) {
            throw new RuntimeException("Cassandra session is null");
        }
        PreparedStatement insertActionPlugin = CassStatement.get(session, CassStatement.INSERT_ACTION_PLUGIN);
        if (insertActionPlugin == null) {
            throw new RuntimeException("insertActionPlugin PreparedStatement is null");
        }
        try {
            session.execute(insertActionPlugin.bind(actionPlugin, properties));
        } catch (Exception e) {
            msgLog.errorDatabaseException(e.getMessage());
            throw e;
        }
    }

    @Override
    public void removeActionPlugin(String actionPlugin) throws Exception {
        if (actionPlugin == null || actionPlugin.isEmpty()) {
            throw new IllegalArgumentException("actionPlugin must be not null");
        }
        if (session == null) {
            throw new RuntimeException("Cassandra session is null");
        }
        PreparedStatement deleteActionPlugin = CassStatement.get(session, CassStatement.DELETE_ACTION_PLUGIN);
        if (deleteActionPlugin == null) {
            throw new RuntimeException("deleteActionPlugin PreparedStatement is null");
        }
        try {
            session.execute(deleteActionPlugin.bind(actionPlugin));
        } catch (Exception e) {
            msgLog.errorDatabaseException(e.getMessage());
            throw e;
        }
    }

    @Override
    public void updateActionPlugin(String actionPlugin, Set<String> properties) throws Exception {
        if (actionPlugin == null || actionPlugin.isEmpty()) {
            throw new IllegalArgumentException("actionPlugin must be not null");
        }
        if (properties == null || properties.isEmpty()) {
            throw new IllegalArgumentException("properties must be not null");
        }
        if (session == null) {
            throw new RuntimeException("Cassandra session is null");
        }
        PreparedStatement updateActionPlugin = CassStatement.get(session, CassStatement.UPDATE_ACTION_PLUGIN);
        if (updateActionPlugin == null) {
            throw new RuntimeException("updateActionPlugin PreparedStatement is null");
        }
        try {
            session.execute(updateActionPlugin.bind(properties, actionPlugin));
        } catch (Exception e) {
            msgLog.errorDatabaseException(e.getMessage());
            throw e;
        }
    }

    @Override
    public Collection<String> getActionPlugins() throws Exception {
        if (session == null) {
            throw new RuntimeException("Cassandra session is null");
        }
        PreparedStatement selectActionPlugins = CassStatement.get(session, CassStatement.SELECT_ACTION_PLUGINS);
        if (selectActionPlugins == null) {
            throw new RuntimeException("selectActionPlugins PreparedStatement is null");
        }
        ArrayList<String> actionPlugins = new ArrayList<>();
        try {
            ResultSet rsActionPlugins = session.execute(selectActionPlugins.bind());
            for (Row row : rsActionPlugins) {
                actionPlugins.add(row.getString("actionPlugin"));
            }
        } catch (Exception e) {
            msgLog.errorDatabaseException(e.getMessage());
            throw e;
        }
        return actionPlugins;
    }

    @Override
    public Set<String> getActionPlugin(String actionPlugin) throws Exception {
        if (actionPlugin == null || actionPlugin.isEmpty()) {
            throw new IllegalArgumentException("actionPlugin must be not null");
        }
        if (session == null) {
            throw new RuntimeException("Cassandra session is null");
        }
        PreparedStatement selectActionPlugin = CassStatement.get(session, CassStatement.SELECT_ACTION_PLUGIN);
        if (selectActionPlugin == null) {
            throw new RuntimeException("selectActionPlugin PreparedStatement is null");
        }
        Set<String> properties = null;
        try {
            ResultSet rsActionPlugin = session.execute(selectActionPlugin.bind(actionPlugin));
            Iterator<Row> itActionPlugin = rsActionPlugin.iterator();
            if (itActionPlugin.hasNext()) {
                Row row = itActionPlugin.next();
                properties = row.getSet("properties", String.class);
            }
        } catch (Exception e) {
            msgLog.errorDatabaseException(e.getMessage());
            throw e;
        }
        return properties;
    }

    @Override
    public void removeAction(String tenantId, String actionPlugin, String actionId) throws Exception {
        if (isEmpty(tenantId)) {
            throw new IllegalArgumentException("TenantId must be not null");
        }
        if (isEmpty(actionPlugin)) {
            throw new IllegalArgumentException("ActionPlugin must be not null");
        }
        if (isEmpty(actionId)) {
            throw new IllegalArgumentException("ActionId must be not null");
        }
        if (session == null) {
            throw new RuntimeException("Cassandra session is null");
        }
        PreparedStatement deleteAction = CassStatement.get(session, CassStatement.DELETE_ACTION);
        if (deleteAction == null) {
            throw new RuntimeException("deleteAction PreparedStatement is null");
        }
        try {
            session.execute(deleteAction.bind(tenantId, actionPlugin, actionId));
        } catch (Exception e) {
            msgLog.errorDatabaseException(e.getMessage());
            throw e;
        }
    }

    @Override
    public void updateAction(String tenantId, String actionPlugin, String actionId, Map<String, String> properties)
            throws Exception {
        if (isEmpty(tenantId)) {
            throw new IllegalArgumentException("TenantId must be not null");
        }
        if (isEmpty(actionPlugin)) {
            throw new IllegalArgumentException("ActionPlugin must be not null");
        }
        if (isEmpty(actionId)) {
            throw new IllegalArgumentException("ActionId must be not null");
        }
        if (properties == null || properties.isEmpty()) {
            throw new IllegalArgumentException("Properties must be not null");
        }
        properties.put("actionId", actionId);
        properties.put("actionPlugin", actionPlugin);

        if (session == null) {
            throw new RuntimeException("Cassandra session is null");
        }
        PreparedStatement updateAction = CassStatement.get(session, CassStatement.UPDATE_ACTION);
        if (updateAction == null) {
            throw new RuntimeException("updateAction PreparedStatement is null");
        }
        try {
            session.execute(updateAction.bind(properties, tenantId, actionPlugin, actionId));
        } catch (Exception e) {
            msgLog.errorDatabaseException(e.getMessage());
            throw e;
        }
    }

    @Override
    public Map<String, Map<String, Set<String>>> getAllActions() throws Exception {
        if (session == null) {
            throw new RuntimeException("Cassandra session is null");
        }
        PreparedStatement selectActionsAll = CassStatement.get(session, CassStatement.SELECT_ACTIONS_ALL);
        if (selectActionsAll == null) {
            throw new RuntimeException("selectActionsAll PreparedStatement is null");
        }
        Map<String, Map<String, Set<String>>> actions = new HashMap<>();
        try {
            ResultSet rsActions = session.execute(selectActionsAll.bind());
            for (Row row : rsActions) {
                String tenantId = row.getString("tenantId");
                String actionPlugin = row.getString("actionPlugin");
                String actionId = row.getString("actionId");
                if (actions.get(tenantId) == null) {
                    actions.put(tenantId, new HashMap<>());
                }
                if (actions.get(tenantId).get(actionPlugin) == null) {
                    actions.get(tenantId).put(actionPlugin, new HashSet<>());
                }
                actions.get(tenantId).get(actionPlugin).add(actionId);
            }
        } catch (Exception e) {
            msgLog.errorDatabaseException(e.getMessage());
            throw e;
        }
        return actions;
    }

    @Override
    public Map<String, Set<String>> getActions(String tenantId) throws Exception {
        if (isEmpty(tenantId)) {
            throw new IllegalArgumentException("TenantId must be not null");
        }
        if (session == null) {
            throw new RuntimeException("Cassandra session is null");
        }
        PreparedStatement selectActionsByTenant = CassStatement.get(session,
                CassStatement.SELECT_ACTIONS_BY_TENANT);
        if (selectActionsByTenant == null) {
            throw new RuntimeException("selectActionsByTenant PreparedStatement is null");
        }
        Map<String, Set<String>> actions = new HashMap<>();
        try {
            ResultSet rsActions = session.execute(selectActionsByTenant.bind(tenantId));
            for (Row row : rsActions) {
                String actionPlugin = row.getString("actionPlugin");
                String actionId = row.getString("actionId");
                if (actions.get(actionPlugin) == null) {
                    actions.put(actionPlugin, new HashSet<>());
                }
                actions.get(actionPlugin).add(actionId);
            }
        } catch (Exception e) {
            msgLog.errorDatabaseException(e.getMessage());
            throw e;
        }
        return actions;
    }

    @Override
    public Collection<String> getActions(String tenantId, String actionPlugin) throws Exception {
        if (isEmpty(tenantId)) {
            throw new IllegalArgumentException("TenantId must be not null");
        }
        if (isEmpty(actionPlugin)) {
            throw new IllegalArgumentException("actionPlugin must be not null");
        }
        if (session == null) {
            throw new RuntimeException("Cassandra session is null");
        }
        PreparedStatement selectActionsPlugin = CassStatement.get(session, CassStatement.SELECT_ACTIONS_PLUGIN);
        if (selectActionsPlugin == null) {
            throw new RuntimeException("selectActionsPlugin PreparedStatement is null");
        }
        ArrayList<String> actions = new ArrayList<>();
        try {
            ResultSet rsActions = session.execute(selectActionsPlugin.bind(tenantId, actionPlugin));
            for (Row row : rsActions) {
                actions.add(row.getString("actionId"));
            }
        } catch (Exception e) {
            msgLog.errorDatabaseException(e.getMessage());
            throw e;
        }
        return actions;
    }

    @Override
    public Map<String, String> getAction(String tenantId, String actionPlugin, String actionId) throws Exception {
        if (isEmpty(tenantId)) {
            throw new IllegalArgumentException("TenantId must be not null");
        }
        if (isEmpty(actionPlugin)) {
            throw new IllegalArgumentException("ActionPlugin must be not null");
        }
        if (isEmpty(actionId)) {
            throw new IllegalArgumentException("actionId must be not null");
        }
        if (session == null) {
            throw new RuntimeException("Cassandra session is null");
        }
        PreparedStatement selectAction = CassStatement.get(session, CassStatement.SELECT_ACTION);
        if (selectAction == null) {
            throw new RuntimeException("selectAction PreparedStatement is null");
        }
        Map<String, String> properties = null;
        try {
            ResultSet rsAction = session.execute(selectAction.bind(tenantId, actionPlugin, actionId));
            Iterator<Row> itAction = rsAction.iterator();
            if (itAction.hasNext()) {
                Row row = itAction.next();
                properties = row.getMap("properties", String.class, String.class);
            }
        } catch (Exception e) {
            msgLog.errorDatabaseException(e.getMessage());
            throw e;
        }
        return properties;
    }

    @Override
    public void addTag(String tenantId, Tag tag) throws Exception {
        if (isEmpty(tenantId)) {
            throw new IllegalArgumentException("TenantId must be not null");
        }
        if (tag == null) {
            throw new IllegalArgumentException("Tag must be not null");
        }
        if (tag.getTriggerId() == null || tag.getTriggerId().trim().isEmpty()) {
            throw new IllegalArgumentException("Tag TriggerId must be not null or empty");
        }
        if (tag.getName() == null || tag.getName().trim().isEmpty()) {
            throw new IllegalArgumentException("Tag Name must be not null or empty");
        }
        checkTenantId(tenantId, tag);
        if (session == null) {
            throw new RuntimeException("Cassandra session is null");
        }
        try {
            insertTag(tag.getTenantId(), tag.getTriggerId(), tag.getCategory(), tag.getName(), tag.isVisible());
        } catch (Exception e) {
            msgLog.errorDatabaseException(e.getMessage());
            throw e;
        }
    }

    @Override
    public void removeTags(String tenantId, String triggerId, String category, String name) throws Exception {
        if (isEmpty(tenantId)) {
            throw new IllegalArgumentException("TenantId must be not null");
        }
        if (isEmpty(triggerId)) {
            throw new IllegalArgumentException("TriggerId must be not null");
        }
        try {
            deleteTags(tenantId, triggerId, category, name);
        } catch (Exception e) {
            msgLog.errorDatabaseException(e.getMessage());
            throw e;
        }
    }

    @Override
    public List<Tag> getTriggerTags(String tenantId, String triggerId, String category) throws Exception {
        if (isEmpty(tenantId)) {
            throw new IllegalArgumentException("TenantId must be not null");
        }
        if (isEmpty(triggerId)) {
            throw new IllegalArgumentException("TriggerId must be not null");
        }
        if (session == null) {
            throw new RuntimeException("Cassandra session is null");
        }

        List<Tag> tags;
        try {
            tags = getTags(tenantId, triggerId, category, null);
        } catch (Exception e) {
            msgLog.errorDatabaseException(e.getMessage());
            throw e;
        }
        return tags;
    }

    @Override
    public void registerListener(DefinitionsListener listener) {
        listeners.add(listener);
    }

    private boolean isEmpty(Trigger trigger) {
        return trigger == null || trigger.getId() == null || trigger.getId().trim().isEmpty();
    }

    private boolean isEmpty(Dampening dampening) {
        return dampening == null || dampening.getTriggerId() == null || dampening.getTriggerId().trim().isEmpty() ||
                dampening.getDampeningId() == null || dampening.getDampeningId().trim().isEmpty();
    }

    private boolean isEmpty(String id) {
        return id == null || id.trim().isEmpty();
    }

    public boolean isEmpty(Map<String, String> map) {
        return map == null || map.isEmpty();
    }

    /*
        The attribute tenantId is part of the Trigger object.
        But it is also important to have it specifically on the services calls.
        So, in case that a tenantId parameter does not match with trigger.tenantId attribute,
        this last one will be overwritten with the parameter.
     */
    private void checkTenantId(String tenantId, Object obj) {
        if (tenantId == null || tenantId.trim().isEmpty()) {
            return;
        }
        if (obj == null) {
            return;
        }
        if (obj instanceof Trigger) {
            Trigger trigger = (Trigger) obj;
            if (trigger.getTenantId() == null || !trigger.getTenantId().equals(tenantId)) {
                trigger.setTenantId(tenantId);
            }
        } else if (obj instanceof Dampening) {
            Dampening dampening = (Dampening) obj;
            if (dampening.getTenantId() == null || !dampening.getTenantId().equals(tenantId)) {
                dampening.setTenantId(tenantId);
            }
        } else if (obj instanceof Tag) {
            Tag tag = (Tag) obj;
            if (tag.getTenantId() == null || !tag.getTenantId().equals(tenantId)) {
                tag.setTenantId(tenantId);
            }
        }
    }

}<|MERGE_RESOLUTION|>--- conflicted
+++ resolved
@@ -35,14 +35,8 @@
 import javax.annotation.PreDestroy;
 import javax.ejb.EJB;
 import javax.ejb.Singleton;
-<<<<<<< HEAD
-import javax.naming.InitialContext;
-import javax.naming.NamingException;
 
 import org.hawkular.alerts.api.model.Severity;
-=======
-
->>>>>>> db15cdbe
 import org.hawkular.alerts.api.model.condition.AvailabilityCondition;
 import org.hawkular.alerts.api.model.condition.CompareCondition;
 import org.hawkular.alerts.api.model.condition.Condition;
@@ -86,99 +80,18 @@
 
     private List<DefinitionsListener> listeners = new ArrayList<>();
 
-<<<<<<< HEAD
-    private PreparedStatement insertTrigger;
-    private PreparedStatement insertTriggerActions;
-    private PreparedStatement selectTriggerConditions;
-    private PreparedStatement selectTriggerConditionsTriggerMode;
-    private PreparedStatement deleteConditionsMode;
-    private PreparedStatement insertAvailabilityCondition;
-    private PreparedStatement insertCompareCondition;
-    private PreparedStatement insertStringCondition;
-    private PreparedStatement insertThresholdCondition;
-    private PreparedStatement insertThresholdRangeCondition;
-    private PreparedStatement insertTag;
-    private PreparedStatement insertDampening;
-    private PreparedStatement insertAction;
-    private PreparedStatement selectAllTriggers;
-    private PreparedStatement selectTriggerActions;
-    private PreparedStatement selectTenantTriggers;
-    private PreparedStatement selectAllConditions;
-    private PreparedStatement selectAllConditionsByTenant;
-    private PreparedStatement selectAllDampenings;
-    private PreparedStatement selectAllDampeningsByTenant;
-    private PreparedStatement selectAllActions;
-    private PreparedStatement selectAllActionsByTenant;
-    private PreparedStatement selectTrigger;
-    private PreparedStatement selectTriggerDampenings;
-    private PreparedStatement selectTriggerDampeningsMode;
-    private PreparedStatement deleteDampenings;
-    private PreparedStatement deleteConditions;
-    private PreparedStatement deleteTriggers;
-    private PreparedStatement updateTrigger;
-    private PreparedStatement deleteTriggerActions;
-    private PreparedStatement deleteDampeningId;
-    private PreparedStatement selectDampeningId;
-    private PreparedStatement updateDampeningId;
-    private PreparedStatement selectConditionId;
-    private PreparedStatement insertActionPlugin;
-    private PreparedStatement deleteActionPlugin;
-    private PreparedStatement updateActionPlugin;
-    private PreparedStatement selectActionPlugins;
-    private PreparedStatement selectActionPlugin;
-    private PreparedStatement deleteAction;
-    private PreparedStatement updateAction;
-    private PreparedStatement selectActionsPlugin;
-    private PreparedStatement selectAction;
-    private PreparedStatement selectTagsTriggers;
-    private PreparedStatement insertTagsTriggers;
-    private PreparedStatement updateTagsTriggers;
-    private PreparedStatement deleteTagsTriggers;
-    private PreparedStatement selectTags;
-    private PreparedStatement selectTagsByCategoryAndName;
-    private PreparedStatement selectTagsByCategory;
-    private PreparedStatement selectTagsByName;
-    private PreparedStatement deleteTags;
-    private PreparedStatement deleteTagsByName;
-=======
     @EJB
     AlertsEngine alertsEngine;
->>>>>>> db15cdbe
 
     public CassDefinitionsServiceImpl() {
     }
 
-<<<<<<< HEAD
-    public AlertsService getAlertsService() {
-        return alertsService;
-    }
-
-    public void setAlertsService(AlertsService alertsService) {
-        this.alertsService = alertsService;
-    }
-
-    public Session getSession() {
-        return session;
-    }
-
-    public void setSession(Session session) {
-        this.session = session;
-    }
-
-    public String getKeyspace() {
-        return keyspace;
-    }
-
-    public void setKeyspace(String keyspace) {
-        this.keyspace = keyspace;
-=======
     public AlertsEngine getAlertsEngine() {
         return alertsEngine;
     }
 
     public void setAlertsEngine(AlertsEngine alertsEngine) {
         this.alertsEngine = alertsEngine;
->>>>>>> db15cdbe
     }
 
     @PostConstruct
@@ -197,20 +110,6 @@
              */
             initialData();
 
-<<<<<<< HEAD
-            if (alertsService == null) {
-                try {
-                    InitialContext ctx = new InitialContext();
-                    alertsService = (AlertsService) ctx
-                            .lookup(AlertProperties.getProperty(ALERTS_SERVICE,
-                                    "java:app/hawkular-alerts-engine/CassAlertsServiceImpl"));
-                } catch (NamingException e) {
-                    log.debugf(e.getMessage(), e);
-                    msgLog.errorCannotWithAlertsService(e.getMessage());
-                }
-            }
-=======
->>>>>>> db15cdbe
         } catch (Throwable t) {
             msgLog.errorCannotInitializeDefinitionsService(t.getMessage());
             t.printStackTrace();
@@ -224,7 +123,6 @@
         CassCluster.shutdown();
     }
 
-
     private void initialData() throws IOException {
         String data = System.getProperty(JBOSS_DATA_DIR);
         if (data == null || data.isEmpty()) {
@@ -236,265 +134,6 @@
         initialized = true;
     }
 
-<<<<<<< HEAD
-    private void initPreparedStatements() {
-        if (insertTrigger == null) {
-            insertTrigger = session.prepare("INSERT INTO " + keyspace + ".triggers " +
-                    "(name, description, autoDisable, autoResolve, autoResolveAlerts, severity, firingMatch, " +
-                    "autoResolveMatch, id, enabled, tenantId) " +
-                    "values (?, ?, ?, ?, ?, ?, ?, ?, ?, ?, ?) ");
-        }
-        if (insertTriggerActions == null) {
-            insertTriggerActions = session.prepare("INSERT INTO " + keyspace + ".triggers_actions " +
-                    "(tenantId, triggerId, actionPlugin, actions) VALUES (?, ?, ?, ?) ");
-        }
-        if (selectTriggerConditions == null) {
-            selectTriggerConditions = session.prepare("SELECT triggerId, triggerMode, type, conditionSetSize, " +
-                    "conditionSetIndex, conditionId, dataId, operator, data2Id, data2Multiplier, pattern, " +
-                    "ignoreCase, threshold, operatorLow, operatorHigh, thresholdLow, thresholdHigh, inRange, tenantId"
-                    +
-                    " FROM " + keyspace + ".conditions " +
-                    "WHERE tenantId = ? AND triggerId = ? ORDER BY triggerId, triggerMode, type");
-        }
-        if (selectTriggerConditionsTriggerMode == null) {
-            selectTriggerConditionsTriggerMode = session.prepare("SELECT triggerId, triggerMode, type, " +
-                    "conditionSetSize, conditionSetIndex, conditionId, dataId, operator, data2Id, data2Multiplier, " +
-                    "pattern, ignoreCase, threshold, operatorLow, operatorHigh, thresholdLow, thresholdHigh, inRange,"
-                    +
-                    " tenantId " +
-                    "FROM " + keyspace + ".conditions " +
-                    "WHERE tenantId = ? AND triggerId = ? AND triggerMode = ? " +
-                    "ORDER BY triggerId, triggerMode, type");
-        }
-        if (deleteConditionsMode == null) {
-            deleteConditionsMode = session.prepare("DELETE FROM " + keyspace + ".conditions " +
-                    "WHERE tenantId = ? AND triggerId = ? AND triggerMode = ? ");
-        }
-        if (insertAvailabilityCondition == null) {
-            insertAvailabilityCondition = session.prepare("INSERT INTO " + keyspace + ".conditions " +
-                    "(tenantId, triggerId, triggerMode, type, conditionSetSize, conditionSetIndex, conditionId, " +
-                    "dataId, operator) VALUES (?, ?, ?, 'AVAILABILITY', ?, ?, ?, ?, ?) ");
-        }
-        if (insertCompareCondition == null) {
-            insertCompareCondition = session.prepare("INSERT INTO " + keyspace + ".conditions " +
-                    "(tenantId, triggerId, triggerMode, type, conditionSetSize, conditionSetIndex, conditionId, " +
-                    "dataId, operator, data2Id, data2Multiplier) VALUES (?, ?, ?, 'COMPARE', ?, ?, ?, ?, ?, ?, ?) ");
-        }
-        if (insertStringCondition == null) {
-            insertStringCondition = session.prepare("INSERT INTO " + keyspace + ".conditions " +
-                    "(tenantId, triggerId, triggerMode, type, conditionSetSize, conditionSetIndex, conditionId, " +
-                    "dataId, operator, pattern, ignoreCase) VALUES (?, ?, ?, 'STRING', ?, ?, ?, ?, ?, ?, ?) ");
-        }
-        if (insertThresholdCondition == null) {
-            insertThresholdCondition = session.prepare("INSERT INTO " + keyspace + ".conditions " +
-                    "(tenantId, triggerId, triggerMode, type, conditionSetSize, conditionSetIndex, conditionId, " +
-                    "dataId, operator, threshold) VALUES (?, ?, ?, 'THRESHOLD', ?, ?, ?, ?, ?, ?) ");
-        }
-        if (insertThresholdRangeCondition == null) {
-            insertThresholdRangeCondition = session.prepare("INSERT INTO " + keyspace + ".conditions " +
-                    "(tenantId, triggerId, triggerMode, type, conditionSetSize, conditionSetIndex, conditionId, " +
-                    "dataId, operatorLow, operatorHigh, thresholdLow, thresholdHigh, inRange) " +
-                    "VALUES (?, ?, ?, 'RANGE', ?, ?, ?, ?, ?, ?, ?, ?, ?) ");
-        }
-        if (insertTag == null) {
-            insertTag = session.prepare("INSERT INTO " + keyspace + ".tags " +
-                    "(tenantId, triggerId, category, name, visible) VALUES (?, ?, ?, ?, ?) ");
-        }
-        if (insertDampening == null) {
-            insertDampening = session.prepare("INSERT INTO " + keyspace + ".dampenings " +
-                    "(triggerId, triggerMode, type, evalTrueSetting, evalTotalSetting, evalTimeSetting, " +
-                    "dampeningId, tenantId) VALUES (?, ?, ?, ?, ?, ?, ?, ?) ");
-        }
-        if (insertAction == null) {
-            insertAction = session.prepare("INSERT INTO " + keyspace + ".actions " +
-                    "(tenantId, actionPlugin, actionId, properties) VALUES (?, ?, ?, ?) ");
-        }
-        if (selectAllTriggers == null) {
-            selectAllTriggers = session.prepare("SELECT name, description, autoDisable, autoResolve, " +
-                    "autoResolveAlerts, severity, firingMatch, autoResolveMatch, id, enabled, tenantId " +
-                    "FROM " + keyspace + ".triggers ");
-        }
-        if (selectTriggerActions == null) {
-            selectTriggerActions = session.prepare("SELECT tenantId, triggerId, actionPlugin, actions " +
-                    "FROM " + keyspace + ".triggers_actions " +
-                    "WHERE tenantId = ? AND triggerId = ? ");
-        }
-
-        if (selectTenantTriggers == null) {
-            selectTenantTriggers = session.prepare("SELECT name, description, autoDisable, autoResolve, " +
-                    "autoResolveAlerts, firingMatch, autoResolveMatch, id, enabled, tenantId " +
-                    "FROM " + keyspace + ".triggers WHERE tenantId = ? ");
-        }
-        if (selectAllConditions == null) {
-            selectAllConditions = session.prepare("SELECT triggerId, triggerMode, type, conditionSetSize, " +
-                    "conditionSetIndex, conditionId, dataId, operator, data2Id, data2Multiplier, pattern, " +
-                    "ignoreCase, threshold, operatorLow, operatorHigh, thresholdLow, thresholdHigh, inRange," +
-                    "tenantId FROM " + keyspace + ".conditions ");
-        }
-        if (selectAllConditionsByTenant == null) {
-            selectAllConditionsByTenant = session.prepare("SELECT triggerId, triggerMode, type, conditionSetSize, " +
-                    "conditionSetIndex, conditionId, dataId, operator, data2Id, data2Multiplier, pattern, " +
-                    "ignoreCase, threshold, operatorLow, operatorHigh, thresholdLow, thresholdHigh, inRange," +
-                    "tenantId FROM " + keyspace + ".conditions WHERE tenantId = ? ");
-        }
-        if (selectAllDampenings == null) {
-            selectAllDampenings = session.prepare("SELECT tenantId, triggerId, triggerMode, type, evalTrueSetting, " +
-                    "evalTotalSetting, evalTimeSetting, dampeningId FROM " + keyspace + ".dampenings ");
-        }
-        if (selectAllDampeningsByTenant == null) {
-            selectAllDampeningsByTenant = session.prepare("SELECT tenantId, triggerId, triggerMode, type, " +
-                    "evalTrueSetting, " +
-                    "evalTotalSetting, evalTimeSetting, dampeningId FROM " + keyspace + ".dampenings " +
-                    "WHERE tenantId = ? ");
-        }
-        if (selectAllActions == null) {
-            selectAllActions = session.prepare("SELECT tenantId, actionPlugin, actionId " +
-                    "FROM " + keyspace + ".actions ");
-        }
-        if (selectAllActionsByTenant == null) {
-            selectAllActionsByTenant = session.prepare("SELECT actionPlugin, actionId " +
-                    "FROM " + keyspace + ".actions WHERE tenantId = ? ");
-        }
-        if (selectTrigger == null) {
-            selectTrigger = session.prepare("SELECT name, description, autoDisable, autoResolve, " +
-                    "autoResolveAlerts, firingMatch, autoResolveMatch, severity, id, enabled, tenantId " +
-                    "FROM " + keyspace + ".triggers WHERE tenantId = ? AND id = ? ");
-        }
-        if (selectTriggerDampenings == null) {
-            selectTriggerDampenings = session.prepare("SELECT tenantId, triggerId, triggerMode, type, " +
-                    "evalTrueSetting, evalTotalSetting, evalTimeSetting, dampeningId " +
-                    "FROM " + keyspace + ".dampenings " +
-                    "WHERE tenantId = ? AND triggerId = ? ");
-        }
-        if (selectTriggerDampeningsMode == null) {
-            selectTriggerDampeningsMode = session.prepare("SELECT tenantId, triggerId, triggerMode, type, " +
-                    "evalTrueSetting, evalTotalSetting, evalTimeSetting, dampeningId " +
-                    "FROM " + keyspace + ".dampenings " +
-                    "WHERE tenantId = ? AND triggerId = ? and triggerMode = ? ");
-        }
-        if (deleteDampenings == null) {
-            deleteDampenings = session.prepare("DELETE FROM " + keyspace + ".dampenings " +
-                    "WHERE tenantId = ? AND triggerId = ? ");
-        }
-        if (deleteConditions == null) {
-            deleteConditions = session.prepare("DELETE FROM " + keyspace + ".conditions " +
-                    "WHERE tenantId = ? AND triggerId = ? ");
-        }
-        if (deleteTriggers == null) {
-            deleteTriggers = session.prepare("DELETE FROM " + keyspace + ".triggers " +
-                    "WHERE tenantId = ? AND id = ? ");
-        }
-        if (updateTrigger == null) {
-            updateTrigger = session.prepare("UPDATE " + keyspace + ".triggers " +
-                    "SET name = ?, description = ?, autoDisable = ?, autoResolve = ?, autoResolveAlerts = ?, " +
-                    "firingMatch = ?, autoResolveMatch = ?, severity = ?, enabled = ? " +
-                    "WHERE tenantId = ? AND id = ? ");
-        }
-        if (deleteTriggerActions == null) {
-            deleteTriggerActions = session.prepare("DELETE FROM " + keyspace + ".triggers_actions " +
-                    "WHERE tenantId = ? AND triggerId = ? ");
-        }
-        if (deleteDampeningId == null) {
-            deleteDampeningId = session.prepare("DELETE FROM " + keyspace + ".dampenings " +
-                    "WHERE tenantId = ? AND triggerId = ? AND triggerMode = ? AND dampeningId = ? ");
-        }
-        if (selectDampeningId == null) {
-            selectDampeningId = session.prepare("SELECT triggerId, triggerMode, type, evalTrueSetting, " +
-                    "evalTotalSetting, evalTimeSetting, dampeningId, tenantId FROM " + keyspace + ".dampenings " +
-                    "WHERE tenantId = ? AND dampeningId = ? ");
-        }
-        if (updateDampeningId == null) {
-            updateDampeningId = session.prepare("UPDATE " + keyspace + ".dampenings " +
-                    "SET type = ?, evalTrueSetting = ?, evalTotalSetting = ?, evalTimeSetting = ? " +
-                    "WHERE tenantId = ? AND triggerId = ? AND triggerMode = ? AND dampeningId = ? ");
-        }
-        if (selectConditionId == null) {
-            selectConditionId = session.prepare("SELECT triggerId, triggerMode, type, conditionSetSize, " +
-                    "conditionSetIndex, conditionId, dataId, operator, data2Id, data2Multiplier, pattern, " +
-                    "ignoreCase, threshold, operatorLow, operatorHigh, thresholdLow, thresholdHigh, inRange, " +
-                    "tenantId " +
-                    "FROM " + keyspace + ".conditions WHERE tenantId = ? AND conditionId = ? ");
-        }
-        if (insertActionPlugin == null) {
-            insertActionPlugin = session.prepare("INSERT INTO " + keyspace + ".action_plugins (actionPlugin, " +
-                    "properties) VALUES (?, ?) ");
-        }
-        if (deleteActionPlugin == null) {
-            deleteActionPlugin = session
-                    .prepare("DELETE FROM " + keyspace + ".action_plugins WHERE actionPlugin = ? ");
-        }
-        if (updateActionPlugin == null) {
-            updateActionPlugin = session.prepare("UPDATE " + keyspace + ".action_plugins " +
-                    "SET properties = ? WHERE actionPlugin = ? ");
-        }
-        if (selectActionPlugins == null) {
-            selectActionPlugins = session.prepare("SELECT actionPlugin FROM " + keyspace + ".action_plugins ");
-        }
-        if (selectActionPlugin == null) {
-            selectActionPlugin = session.prepare("SELECT properties FROM " + keyspace + ".action_plugins " +
-                    "WHERE actionPlugin = ? ");
-        }
-        if (deleteAction == null) {
-            deleteAction = session.prepare("DELETE FROM " + keyspace + ".actions " +
-                    "WHERE tenantId = ? AND actionPlugin = ? AND actionId = ? ");
-        }
-        if (updateAction == null) {
-            updateAction = session.prepare("UPDATE " + keyspace + ".actions " +
-                    "SET properties = ? " +
-                    "WHERE tenantId = ? AND actionPlugin = ? AND actionId = ? ");
-        }
-        if (selectActionsPlugin == null) {
-            selectActionsPlugin = session.prepare("SELECT actionId FROM " + keyspace + ".actions " +
-                    "WHERE tenantId = ? AND actionPlugin = ? ");
-        }
-        if (selectAction == null) {
-            selectAction = session.prepare("SELECT properties FROM " + keyspace + ".actions " +
-                    "WHERE tenantId = ? AND actionPlugin = ? AND actionId = ? ");
-        }
-        if (selectTagsTriggers == null) {
-            selectTagsTriggers = session.prepare("SELECT triggers FROM " + keyspace + ".tags_triggers " +
-                    "WHERE tenantId = ? AND category = ? AND name = ? ");
-        }
-        if (insertTagsTriggers == null) {
-            insertTagsTriggers = session.prepare("INSERT INTO " + keyspace + ".tags_triggers " +
-                    "(tenantId, category, name, triggers) VALUES (?, ?, ?, ?) ");
-        }
-        if (updateTagsTriggers == null) {
-            updateTagsTriggers = session.prepare("UPDATE " + keyspace + ".tags_triggers " +
-                    "SET triggers = ? " +
-                    "WHERE tenantId = ? AND name = ? ");
-        }
-        if (deleteTagsTriggers == null) {
-            deleteTagsTriggers = session.prepare("DELETE FROM " + keyspace + ".tags_triggers " +
-                    "WHERE tenantId = ? AND name = ? ");
-        }
-        if (selectTags == null) {
-            selectTags = session.prepare("SELECT tenantId, triggerId, category, name, visible FROM " + keyspace +
-                    ".tags WHERE tenantId = ? AND triggerId = ? ORDER BY triggerId, name ");
-        }
-        if (selectTagsByCategoryAndName == null) {
-            selectTagsByCategoryAndName = session.prepare("SELECT tenantId, triggerId, category, name, visible FROM " +
-                    keyspace + ".tags WHERE tenantId = ? AND triggerId = ? AND category = ? AND name = ? ");
-        }
-        if (selectTagsByCategory == null) {
-            selectTagsByCategory = session.prepare("SELECT tenantId, triggerId, category, name, visible FROM " +
-                    keyspace + ".tags WHERE tenantId = ? AND triggerId = ? AND category = ? ");
-        }
-        if (selectTagsByName == null) {
-            selectTagsByName = session.prepare("SELECT tenantId, triggerId, category, name, visible FROM " +
-                    keyspace + ".tags WHERE tenantId = ? AND triggerId = ? AND name = ? ");
-        }
-        if (deleteTags == null) {
-            deleteTags = session.prepare("DELETE FROM " + keyspace + ".tags WHERE tenantId = ? AND triggerId = ? ");
-        }
-        if (deleteTagsByName == null) {
-            deleteTagsByName = session.prepare("DELETE FROM " + keyspace + ".tags " +
-                    "WHERE tenantId = ? AND triggerId = ? AND name = ?");
-        }
-    }
-
-=======
->>>>>>> db15cdbe
     private void initFiles(String folder) {
         if (folder == null) {
             msgLog.errorFolderMustBeNotNull();
@@ -1552,11 +1191,7 @@
                 if (cond instanceof AvailabilityCondition) {
 
                     AvailabilityCondition aCond = (AvailabilityCondition) cond;
-<<<<<<< HEAD
-                    futures.add(session.executeAsync(insertAvailabilityCondition.bind(aCond.getTenantId(), aCond
-=======
                     futures.add(session.executeAsync(insertConditionAvailability.bind(aCond.getTenantId(), aCond
->>>>>>> db15cdbe
                             .getTriggerId(),
                             aCond.getTriggerMode().name(), aCond.getConditionSetSize(), aCond.getConditionSetIndex(),
                             aCond.getConditionId(), aCond.getDataId(), aCond.getOperator().name())));
@@ -1573,11 +1208,7 @@
                 } else if (cond instanceof StringCondition) {
 
                     StringCondition sCond = (StringCondition) cond;
-<<<<<<< HEAD
-                    futures.add(session.executeAsync(insertStringCondition.bind(sCond.getTenantId(), sCond
-=======
                     futures.add(session.executeAsync(insertConditionString.bind(sCond.getTenantId(), sCond
->>>>>>> db15cdbe
                             .getTriggerId(), sCond.getTriggerMode().name(), sCond.getConditionSetSize(),
                             sCond.getConditionSetIndex(), sCond.getConditionId(), sCond.getDataId(),
                             sCond.getOperator().name(), sCond.getPattern(), sCond.isIgnoreCase())));
@@ -1585,11 +1216,7 @@
                 } else if (cond instanceof ThresholdCondition) {
 
                     ThresholdCondition tCond = (ThresholdCondition) cond;
-<<<<<<< HEAD
-                    futures.add(session.executeAsync(insertThresholdCondition.bind(tCond.getTenantId(),
-=======
                     futures.add(session.executeAsync(insertConditionThreshold.bind(tCond.getTenantId(),
->>>>>>> db15cdbe
                             tCond.getTriggerId(), tCond.getTriggerMode().name(), tCond.getConditionSetSize(),
                             tCond.getConditionSetIndex(), tCond.getConditionId(), tCond.getDataId(),
                             tCond.getOperator().name(), tCond.getThreshold())));
@@ -1597,11 +1224,7 @@
                 } else if (cond instanceof ThresholdRangeCondition) {
 
                     ThresholdRangeCondition rCond = (ThresholdRangeCondition) cond;
-<<<<<<< HEAD
-                    futures.add(session.executeAsync(insertThresholdRangeCondition.bind(rCond.getTenantId(),
-=======
                     futures.add(session.executeAsync(insertConditionThresholdRange.bind(rCond.getTenantId(),
->>>>>>> db15cdbe
                             rCond.getTriggerId(), rCond.getTriggerMode().name(), rCond.getConditionSetSize(),
                             rCond.getConditionSetIndex(), rCond.getConditionId(), rCond.getDataId(),
                             rCond.getOperatorLow().name(), rCond.getOperatorHigh().name(), rCond.getThresholdLow(),

--- conflicted
+++ resolved
@@ -24,11 +24,7 @@
 import java.util.List;
 import java.util.Map;
 
-<<<<<<< HEAD
-=======
 import org.hawkular.alerts.api.model.action.Action;
-import org.hawkular.alerts.api.model.condition.Alert;
->>>>>>> 24ad3f6b
 import org.hawkular.alerts.api.model.condition.AvailabilityCondition;
 import org.hawkular.alerts.api.model.condition.AvailabilityConditionEval;
 import org.hawkular.alerts.api.model.condition.CompareCondition;
@@ -364,7 +360,7 @@
                 }
             }
             for (Field field : Action.class.getDeclaredFields()) {
-                if (field.isAnnotationPresent(Alert.Thin.class)) {
+                if (field.isAnnotationPresent(Thin.class)) {
                     ignorables.add(field.getName());
                 }
             }

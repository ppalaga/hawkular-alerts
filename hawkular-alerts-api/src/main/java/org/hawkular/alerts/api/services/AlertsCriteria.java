--- conflicted
+++ resolved
@@ -24,7 +24,6 @@
 
 /**
  * Query criteria for fetching Alerts.
- * TODO: paging, sorting
  * @author jay shaughnessy
  * @author lucas ponce
  */
@@ -145,7 +144,6 @@
         this.tags = tags;
     }
 
-<<<<<<< HEAD
     public Severity getSeverity() {
         return severity;
     }
@@ -160,14 +158,14 @@
 
     public void setSeverities(Collection<Severity> severities) {
         this.severities = severities;
-=======
+    }
+
     public boolean isThin() {
         return thin;
     }
 
     public void setThin(boolean thin) {
         this.thin = thin;
->>>>>>> 8dee6bcd
     }
 
     public boolean hasCriteria() {
@@ -188,14 +186,8 @@
     @Override
     public String toString() {
         return "AlertsCriteria [startTime=" + startTime + ", endTime=" + endTime + ", alertId=" + alertId
-<<<<<<< HEAD
                 + ", alertIds=" + alertIds + ", status=" + status + ", statusSet=" + statusSet + ", severity="
                 + severity + ", severities=" + severities + ", triggerId=" + triggerId + ", triggerIds=" + triggerIds
-                + ", tag=" + tag + ", tags=" + tags + "]";
-=======
-                + ", alertIds=" + alertIds + ", status=" + status + ", statusSet=" + statusSet + ", triggerId="
-                + triggerId + ", triggerIds=" + triggerIds + ", tag=" + tag + ", tags=" + tags + ", thin=" + thin
-                + "]";
->>>>>>> 8dee6bcd
+                + ", tag=" + tag + ", tags=" + tags + ", thin=" + thin + "]";
     }
 }
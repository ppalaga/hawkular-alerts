--- conflicted
+++ resolved
@@ -161,29 +161,18 @@
     }
 
     public boolean hasCriteria() {
-<<<<<<< HEAD
         return null != startTime //
                 || null != endTime
                 || null != status
                 || null != severity
                 || null != triggerId
+                || null != alertId
                 || null != tag
                 || (null != statusSet && !statusSet.isEmpty())
                 || (null != severities && !severities.isEmpty())
                 || (null != triggerIds && !triggerIds.isEmpty())
+                || (null != alertIds && !alertIds.isEmpty())
                 || (null != tags && !tags.isEmpty());
-=======
-        return null != startTime || //
-                null != endTime || //
-                null != triggerId || //
-                (null != triggerIds && !triggerIds.isEmpty()) || //
-                null != alertId || //
-                (null != alertIds && !alertIds.isEmpty()) || //
-                null != tag || //
-                (null != tags && !tags.isEmpty()) ||
-                null != status ||
-                (null != statusSet && !statusSet.isEmpty());
->>>>>>> db15cdbe
     }
 
     @Override

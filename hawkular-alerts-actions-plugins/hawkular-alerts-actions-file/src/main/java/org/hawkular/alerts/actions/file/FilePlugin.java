--- conflicted
+++ resolved
@@ -28,17 +28,11 @@
 import org.hawkular.alerts.actions.api.ActionPluginSender;
 import org.hawkular.alerts.actions.api.ActionResponseMessage;
 import org.hawkular.alerts.actions.api.MsgLogger;
-<<<<<<< HEAD
-import org.hawkular.alerts.actions.api.PluginMessage;
-import org.hawkular.alerts.api.model.event.Alert;
-import org.hawkular.alerts.api.model.event.Event;
-=======
 import org.hawkular.alerts.actions.api.Plugin;
 import org.hawkular.alerts.actions.api.Sender;
 import org.hawkular.alerts.api.json.JsonUtil;
 import org.hawkular.alerts.api.model.action.Action;
-import org.hawkular.alerts.api.model.condition.Alert;
->>>>>>> 24ad3f6b
+import org.hawkular.alerts.api.model.event.Event;
 
 import com.fasterxml.jackson.databind.ObjectMapper;
 
@@ -77,13 +71,8 @@
     }
 
     @Override
-<<<<<<< HEAD
-    public void process(PluginMessage msg) throws Exception {
+    public void process(ActionMessage msg) throws Exception {
         if (msg == null || msg.getAction() == null || msg.getAction().getEvent() == null) {
-=======
-    public void process(ActionMessage msg) throws Exception {
-        if (msg == null || msg.getAction() == null || msg.getAction().getAlert() == null) {
->>>>>>> 24ad3f6b
             msgLog.warnMessageReceivedWithoutPayload("file");
         }
 
@@ -91,23 +80,9 @@
         path = path == null ? defaultProperties.get("path") : path;
         path = path == null ? System.getProperty("user.home") : path;
 
-        Event event = msg.getAction() != null ? (Alert) msg.getAction().getEvent() : null;
+        Event event = msg.getAction() != null ? msg.getAction().getEvent() : null;
         String fileName = event.getId() + "-timestamp-" + System.currentTimeMillis() + ".txt";
 
-<<<<<<< HEAD
-        File pathFile = new File(path);
-        if (!pathFile.exists()) {
-            pathFile.mkdirs();
-        }
-        File eventFile = new File(pathFile, fileName);
-        if (!eventFile.exists()) {
-            eventFile.createNewFile();
-        }
-        BufferedWriter writer = null;
-        try {
-            writer = new BufferedWriter(new FileWriter(eventFile));
-            String jsonAlert = objectMapper.writeValueAsString(event);
-=======
         BufferedWriter writer = null;
         try {
             File pathFile = new File(path);
@@ -120,9 +95,8 @@
             }
 
             writer = new BufferedWriter(new FileWriter(alertFile));
-            String jsonAlert = objectMapper.writeValueAsString(alert);
->>>>>>> 24ad3f6b
-            writer.write(jsonAlert);
+            String jsonEvent = objectMapper.writeValueAsString(event);
+            writer.write(jsonEvent);
             msgLog.infoActionReceived("file", msg.toString());
             Action successAction = msg.getAction();
             successAction.setResult(MESSAGE_PROCESSED);

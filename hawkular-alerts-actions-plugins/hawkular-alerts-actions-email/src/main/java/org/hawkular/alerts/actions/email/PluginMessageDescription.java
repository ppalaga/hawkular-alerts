--- conflicted
+++ resolved
@@ -24,12 +24,7 @@
 import java.util.Map;
 import java.util.Set;
 
-<<<<<<< HEAD
-import org.hawkular.alerts.actions.api.PluginMessage;
-=======
 import org.hawkular.alerts.actions.api.ActionMessage;
-import org.hawkular.alerts.api.model.condition.Alert;
->>>>>>> 24ad3f6b
 import org.hawkular.alerts.api.model.condition.AvailabilityCondition;
 import org.hawkular.alerts.api.model.condition.AvailabilityConditionEval;
 import org.hawkular.alerts.api.model.condition.CompareCondition;
@@ -46,6 +41,7 @@
 import org.hawkular.alerts.api.model.condition.ThresholdRangeConditionEval;
 import org.hawkular.alerts.api.model.dampening.Dampening;
 import org.hawkular.alerts.api.model.event.Alert;
+import org.hawkular.alerts.api.model.event.Event;
 import org.hawkular.alerts.api.model.trigger.Trigger;
 
 /**
@@ -74,8 +70,8 @@
     /** Context property "description". Supported at Condition.getContext() level with CompareCondition classes */
     public static final String CONTEXT_PROPERTY_DESCRIPTION2 = "description2";
 
-    /** Shortcut for PluginMessage.getAction().alert */
-    private Alert alert;
+    /** Shortcut for PluginMessage.getAction().event */
+    private Event event;
 
     /** Shortcut for PluginMessage.getAction().alert.getStatus().name().toLowercase() */
     private String status;
@@ -208,22 +204,21 @@
         if (pm.getAction().getProperties() == null) {
             throw new IllegalArgumentException("Properties cannot be null on PluginMessage");
         }
-<<<<<<< HEAD
-        message = pm.getAction().getMessage();
-        alert = (Alert) pm.getAction().getEvent();
-        props = pm.getProperties();
-=======
-        alert = pm.getAction().getAlert();
+        event = pm.getAction().getEvent();
         props = pm.getAction().getProperties();
->>>>>>> 24ad3f6b
-        if (alert != null && alert.getStatus() != null) {
-            status = alert.getStatus().name().toLowerCase();
-            emailSubject = "Alert [" + status + "] message";
-        } else {
-            emailSubject = "Alert message";
-        }
-        if (alert != null && alert.getTrigger() != null) {
-            trigger = alert.getTrigger();
+        if (event != null && event instanceof Alert) {
+            Alert alert = (Alert) event;
+            if (alert.getStatus() != null) {
+                status = alert.getStatus().name().toLowerCase();
+                emailSubject = "Alert [" + status + "] message";
+            } else {
+                emailSubject = "Alert message";
+            }
+        } else {
+            emailSubject = "Event message";
+        }
+        if (event != null && event.getTrigger() != null) {
+            trigger = event.getTrigger();
             if (trigger.getContext() != null &&
                     !trigger.getContext().isEmpty() &&
                     trigger.getContext().containsKey(CONTEXT_PROPERTY_RESOURCE_TYPE) &&
@@ -234,11 +229,11 @@
                 triggerDescription = trigger.getName();
             }
         }
-        if (alert != null && alert.getDampening() != null) {
-            dampening = alert.getDampening();
+        if (event != null && event.getDampening() != null) {
+            dampening = event.getDampening();
             dampeningDescription = dampeningDescription(dampening);
         }
-        initConditions(alert);
+        initConditions(event);
 
         if (numConditions == 1) {
             emailSubject += ": " + conditions[0].description + " ";
@@ -256,7 +251,8 @@
     }
 
     private String dampeningDescription(Dampening d) {
-        if (d == null) return null;
+        if (d == null)
+            return null;
         String description = "Alert triggered ";
         switch (d.getType()) {
             case STRICT:
@@ -266,12 +262,13 @@
                 description += "after " + d.getEvalTrueSetting() + " of " + d.getEvalTotalSetting() + " evaluations";
                 break;
             case RELAXED_TIME:
-                description += "after" + d.getEvalTrueSetting() + " evaluations in " + (d.getEvalTimeSetting()/1000) +
+                description += "after" + d.getEvalTrueSetting() + " evaluations in " + (d.getEvalTimeSetting() / 1000)
+                        +
                         " s";
                 break;
             case STRICT_TIME:
             case STRICT_TIMEOUT:
-                description += "after " + (d.getEvalTimeSetting()/1000) + " s";
+                description += "after " + (d.getEvalTimeSetting() / 1000) + " s";
                 break;
             default:
                 throw new IllegalArgumentException(d.getType().name());
@@ -279,16 +276,18 @@
         return description;
     }
 
-    private void initConditions(Alert alert) {
+    private void initConditions(Event event) {
         numConditions = 0;
-        if (alert == null) return;
-        if (alert.getEvalSets() == null || alert.getEvalSets().isEmpty()) return;
+        if (event == null)
+            return;
+        if (event.getEvalSets() == null || event.getEvalSets().isEmpty())
+            return;
 
         Map<String, ConditionDescription> mapConditions = new HashMap<>();
 
-        int listEvals = alert.getEvalSets().size();
+        int listEvals = event.getEvalSets().size();
         for (int i = 0; i < listEvals; i++) {
-            Set<ConditionEval> iEvalSet = alert.getEvalSets().get(i);
+            Set<ConditionEval> iEvalSet = event.getEvalSets().get(i);
             for (ConditionEval condEval : iEvalSet) {
                 Condition condition = extractCondition(condEval);
                 if (!mapConditions.containsKey(condition.getConditionId())) {
@@ -308,7 +307,7 @@
 
         for (int i = 0; i < numConditions; i++) {
             ConditionDescription condDesc = conditions[i];
-            condDesc.average = ( condDesc.data.stream().reduce(0.0, (j,k) -> j+k ) ) / condDesc.data.size();
+            condDesc.average = (condDesc.data.stream().reduce(0.0, (j, k) -> j + k)) / condDesc.data.size();
             if (condDesc.condition.getContext().containsKey(CONTEXT_PROPERTY_UNIT)) {
                 condDesc.averageDescription = decimalFormat.format(condDesc.average) + " " +
                         condDesc.condition.getContext().get(CONTEXT_PROPERTY_UNIT);
@@ -317,7 +316,8 @@
     }
 
     private Condition extractCondition(ConditionEval conditionEval) {
-        if (conditionEval == null) return null;
+        if (conditionEval == null)
+            return null;
         switch (conditionEval.getType()) {
             case AVAILABILITY:
                 return ((AvailabilityConditionEval) conditionEval).getCondition();
@@ -337,7 +337,8 @@
     }
 
     private Double extractValue(ConditionEval conditionEval) {
-        if (conditionEval == null) return 0d;
+        if (conditionEval == null)
+            return 0d;
         switch (conditionEval.getType()) {
             case THRESHOLD:
                 return ((ThresholdConditionEval) conditionEval).getValue();
@@ -349,7 +350,8 @@
     }
 
     private String description(Condition condition) {
-        if (condition == null) return null;
+        if (condition == null)
+            return null;
         switch (condition.getType()) {
             case AVAILABILITY:
                 return availability((AvailabilityCondition) condition);
@@ -615,12 +617,12 @@
         this.emailSubject = emailSubject;
     }
 
-    public Alert getAlert() {
-        return alert;
-    }
-
-    public void setAlert(Alert alert) {
-        this.alert = alert;
+    public Event getEvent() {
+        return event;
+    }
+
+    public void setEvent(Event event) {
+        this.event = event;
     }
 
     public String getStatus() {
